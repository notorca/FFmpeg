/*
 * H.26L/H.264/AVC/JVT/14496-10/... decoder
 * Copyright (c) 2003 Michael Niedermayer <michaelni@gmx.at>
 *
 * This file is part of FFmpeg.
 *
 * FFmpeg is free software; you can redistribute it and/or
 * modify it under the terms of the GNU Lesser General Public
 * License as published by the Free Software Foundation; either
 * version 2.1 of the License, or (at your option) any later version.
 *
 * FFmpeg is distributed in the hope that it will be useful,
 * but WITHOUT ANY WARRANTY; without even the implied warranty of
 * MERCHANTABILITY or FITNESS FOR A PARTICULAR PURPOSE.  See the GNU
 * Lesser General Public License for more details.
 *
 * You should have received a copy of the GNU Lesser General Public
 * License along with FFmpeg; if not, write to the Free Software
 * Foundation, Inc., 51 Franklin Street, Fifth Floor, Boston, MA 02110-1301 USA
 */

/**
 * @file
 * H.264 / AVC / MPEG4 part10 codec.
 * @author Michael Niedermayer <michaelni@gmx.at>
 */

#include "libavutil/avassert.h"
#include "libavutil/imgutils.h"
#include "libavutil/timer.h"
#include "internal.h"
#include "cabac.h"
#include "cabac_functions.h"
#include "error_resilience.h"
#include "avcodec.h"
#include "h264.h"
#include "h264data.h"
#include "h264chroma.h"
#include "h264_mvpred.h"
#include "golomb.h"
#include "mathops.h"
#include "mpegutils.h"
#include "rectangle.h"
#include "thread.h"


static const uint8_t rem6[QP_MAX_NUM + 1] = {
    0, 1, 2, 3, 4, 5, 0, 1, 2, 3, 4, 5, 0, 1, 2, 3, 4, 5, 0, 1, 2,
    3, 4, 5, 0, 1, 2, 3, 4, 5, 0, 1, 2, 3, 4, 5, 0, 1, 2, 3, 4, 5,
    0, 1, 2, 3, 4, 5, 0, 1, 2, 3, 4, 5, 0, 1, 2, 3, 4, 5, 0, 1, 2,
    3, 4, 5, 0, 1, 2, 3, 4, 5, 0, 1, 2, 3, 4, 5, 0, 1, 2, 3, 4, 5,
    0, 1, 2, 3,
};

static const uint8_t div6[QP_MAX_NUM + 1] = {
    0, 0, 0, 0, 0, 0, 1, 1, 1, 1, 1, 1, 2, 2, 2, 2, 2, 2, 3,  3,  3,
    3, 3, 3, 4, 4, 4, 4, 4, 4, 5, 5, 5, 5, 5, 5, 6, 6, 6, 6,  6,  6,
    7, 7, 7, 7, 7, 7, 8, 8, 8, 8, 8, 8, 9, 9, 9, 9, 9, 9, 10, 10, 10,
   10,10,10,11,11,11,11,11,11,12,12,12,12,12,12,13,13,13, 13, 13, 13,
   14,14,14,14,
};

static const uint8_t field_scan[16+1] = {
    0 + 0 * 4, 0 + 1 * 4, 1 + 0 * 4, 0 + 2 * 4,
    0 + 3 * 4, 1 + 1 * 4, 1 + 2 * 4, 1 + 3 * 4,
    2 + 0 * 4, 2 + 1 * 4, 2 + 2 * 4, 2 + 3 * 4,
    3 + 0 * 4, 3 + 1 * 4, 3 + 2 * 4, 3 + 3 * 4,
};

static const uint8_t field_scan8x8[64+1] = {
    0 + 0 * 8, 0 + 1 * 8, 0 + 2 * 8, 1 + 0 * 8,
    1 + 1 * 8, 0 + 3 * 8, 0 + 4 * 8, 1 + 2 * 8,
    2 + 0 * 8, 1 + 3 * 8, 0 + 5 * 8, 0 + 6 * 8,
    0 + 7 * 8, 1 + 4 * 8, 2 + 1 * 8, 3 + 0 * 8,
    2 + 2 * 8, 1 + 5 * 8, 1 + 6 * 8, 1 + 7 * 8,
    2 + 3 * 8, 3 + 1 * 8, 4 + 0 * 8, 3 + 2 * 8,
    2 + 4 * 8, 2 + 5 * 8, 2 + 6 * 8, 2 + 7 * 8,
    3 + 3 * 8, 4 + 1 * 8, 5 + 0 * 8, 4 + 2 * 8,
    3 + 4 * 8, 3 + 5 * 8, 3 + 6 * 8, 3 + 7 * 8,
    4 + 3 * 8, 5 + 1 * 8, 6 + 0 * 8, 5 + 2 * 8,
    4 + 4 * 8, 4 + 5 * 8, 4 + 6 * 8, 4 + 7 * 8,
    5 + 3 * 8, 6 + 1 * 8, 6 + 2 * 8, 5 + 4 * 8,
    5 + 5 * 8, 5 + 6 * 8, 5 + 7 * 8, 6 + 3 * 8,
    7 + 0 * 8, 7 + 1 * 8, 6 + 4 * 8, 6 + 5 * 8,
    6 + 6 * 8, 6 + 7 * 8, 7 + 2 * 8, 7 + 3 * 8,
    7 + 4 * 8, 7 + 5 * 8, 7 + 6 * 8, 7 + 7 * 8,
};

static const uint8_t field_scan8x8_cavlc[64+1] = {
    0 + 0 * 8, 1 + 1 * 8, 2 + 0 * 8, 0 + 7 * 8,
    2 + 2 * 8, 2 + 3 * 8, 2 + 4 * 8, 3 + 3 * 8,
    3 + 4 * 8, 4 + 3 * 8, 4 + 4 * 8, 5 + 3 * 8,
    5 + 5 * 8, 7 + 0 * 8, 6 + 6 * 8, 7 + 4 * 8,
    0 + 1 * 8, 0 + 3 * 8, 1 + 3 * 8, 1 + 4 * 8,
    1 + 5 * 8, 3 + 1 * 8, 2 + 5 * 8, 4 + 1 * 8,
    3 + 5 * 8, 5 + 1 * 8, 4 + 5 * 8, 6 + 1 * 8,
    5 + 6 * 8, 7 + 1 * 8, 6 + 7 * 8, 7 + 5 * 8,
    0 + 2 * 8, 0 + 4 * 8, 0 + 5 * 8, 2 + 1 * 8,
    1 + 6 * 8, 4 + 0 * 8, 2 + 6 * 8, 5 + 0 * 8,
    3 + 6 * 8, 6 + 0 * 8, 4 + 6 * 8, 6 + 2 * 8,
    5 + 7 * 8, 6 + 4 * 8, 7 + 2 * 8, 7 + 6 * 8,
    1 + 0 * 8, 1 + 2 * 8, 0 + 6 * 8, 3 + 0 * 8,
    1 + 7 * 8, 3 + 2 * 8, 2 + 7 * 8, 4 + 2 * 8,
    3 + 7 * 8, 5 + 2 * 8, 4 + 7 * 8, 5 + 4 * 8,
    6 + 3 * 8, 6 + 5 * 8, 7 + 3 * 8, 7 + 7 * 8,
};

// zigzag_scan8x8_cavlc[i] = zigzag_scan8x8[(i/4) + 16*(i%4)]
static const uint8_t zigzag_scan8x8_cavlc[64+1] = {
    0 + 0 * 8, 1 + 1 * 8, 1 + 2 * 8, 2 + 2 * 8,
    4 + 1 * 8, 0 + 5 * 8, 3 + 3 * 8, 7 + 0 * 8,
    3 + 4 * 8, 1 + 7 * 8, 5 + 3 * 8, 6 + 3 * 8,
    2 + 7 * 8, 6 + 4 * 8, 5 + 6 * 8, 7 + 5 * 8,
    1 + 0 * 8, 2 + 0 * 8, 0 + 3 * 8, 3 + 1 * 8,
    3 + 2 * 8, 0 + 6 * 8, 4 + 2 * 8, 6 + 1 * 8,
    2 + 5 * 8, 2 + 6 * 8, 6 + 2 * 8, 5 + 4 * 8,
    3 + 7 * 8, 7 + 3 * 8, 4 + 7 * 8, 7 + 6 * 8,
    0 + 1 * 8, 3 + 0 * 8, 0 + 4 * 8, 4 + 0 * 8,
    2 + 3 * 8, 1 + 5 * 8, 5 + 1 * 8, 5 + 2 * 8,
    1 + 6 * 8, 3 + 5 * 8, 7 + 1 * 8, 4 + 5 * 8,
    4 + 6 * 8, 7 + 4 * 8, 5 + 7 * 8, 6 + 7 * 8,
    0 + 2 * 8, 2 + 1 * 8, 1 + 3 * 8, 5 + 0 * 8,
    1 + 4 * 8, 2 + 4 * 8, 6 + 0 * 8, 4 + 3 * 8,
    0 + 7 * 8, 4 + 4 * 8, 7 + 2 * 8, 3 + 6 * 8,
    5 + 5 * 8, 6 + 5 * 8, 6 + 6 * 8, 7 + 7 * 8,
};

static const uint8_t dequant4_coeff_init[6][3] = {
    { 10, 13, 16 },
    { 11, 14, 18 },
    { 13, 16, 20 },
    { 14, 18, 23 },
    { 16, 20, 25 },
    { 18, 23, 29 },
};

static const uint8_t dequant8_coeff_init_scan[16] = {
    0, 3, 4, 3, 3, 1, 5, 1, 4, 5, 2, 5, 3, 1, 5, 1
};

static const uint8_t dequant8_coeff_init[6][6] = {
    { 20, 18, 32, 19, 25, 24 },
    { 22, 19, 35, 21, 28, 26 },
    { 26, 23, 42, 24, 33, 31 },
    { 28, 25, 45, 26, 35, 33 },
    { 32, 28, 51, 30, 40, 38 },
    { 36, 32, 58, 34, 46, 43 },
};


static void release_unused_pictures(H264Context *h, int remove_current)
{
    int i;

    /* release non reference frames */
    for (i = 0; i < H264_MAX_PICTURE_COUNT; i++) {
        if (h->DPB[i].f.buf[0] && !h->DPB[i].reference &&
            (remove_current || &h->DPB[i] != h->cur_pic_ptr)) {
            ff_h264_unref_picture(h, &h->DPB[i]);
        }
    }
}

static int alloc_scratch_buffers(H264Context *h, int linesize)
{
    int alloc_size = FFALIGN(FFABS(linesize) + 32, 32);

    if (h->bipred_scratchpad)
        return 0;

    h->bipred_scratchpad = av_malloc(16 * 6 * alloc_size);
    // edge emu needs blocksize + filter length - 1
    // (= 21x21 for  h264)
    h->edge_emu_buffer = av_mallocz(alloc_size * 2 * 21);

    if (!h->bipred_scratchpad || !h->edge_emu_buffer) {
        av_freep(&h->bipred_scratchpad);
        av_freep(&h->edge_emu_buffer);
        return AVERROR(ENOMEM);
    }

    return 0;
}

static int init_table_pools(H264Context *h)
{
    const int big_mb_num    = h->mb_stride * (h->mb_height + 1) + 1;
    const int mb_array_size = h->mb_stride * h->mb_height;
    const int b4_stride     = h->mb_width * 4 + 1;
    const int b4_array_size = b4_stride * h->mb_height * 4;

    h->qscale_table_pool = av_buffer_pool_init(big_mb_num + h->mb_stride,
                                               av_buffer_allocz);
    h->mb_type_pool      = av_buffer_pool_init((big_mb_num + h->mb_stride) *
                                               sizeof(uint32_t), av_buffer_allocz);
    h->motion_val_pool   = av_buffer_pool_init(2 * (b4_array_size + 4) *
                                               sizeof(int16_t), av_buffer_allocz);
    h->ref_index_pool    = av_buffer_pool_init(4 * mb_array_size, av_buffer_allocz);

    if (!h->qscale_table_pool || !h->mb_type_pool || !h->motion_val_pool ||
        !h->ref_index_pool) {
        av_buffer_pool_uninit(&h->qscale_table_pool);
        av_buffer_pool_uninit(&h->mb_type_pool);
        av_buffer_pool_uninit(&h->motion_val_pool);
        av_buffer_pool_uninit(&h->ref_index_pool);
        return AVERROR(ENOMEM);
    }

    return 0;
}

static int alloc_picture(H264Context *h, H264Picture *pic)
{
    int i, ret = 0;

    av_assert0(!pic->f.data[0]);

    pic->tf.f = &pic->f;
    ret = ff_thread_get_buffer(h->avctx, &pic->tf, pic->reference ?
                                                   AV_GET_BUFFER_FLAG_REF : 0);
    if (ret < 0)
        goto fail;

    h->linesize   = pic->f.linesize[0];
    h->uvlinesize = pic->f.linesize[1];
    pic->crop     = h->sps.crop;
    pic->crop_top = h->sps.crop_top;
    pic->crop_left= h->sps.crop_left;

    if (h->avctx->hwaccel) {
        const AVHWAccel *hwaccel = h->avctx->hwaccel;
        av_assert0(!pic->hwaccel_picture_private);
        if (hwaccel->frame_priv_data_size) {
            pic->hwaccel_priv_buf = av_buffer_allocz(hwaccel->frame_priv_data_size);
            if (!pic->hwaccel_priv_buf)
                return AVERROR(ENOMEM);
            pic->hwaccel_picture_private = pic->hwaccel_priv_buf->data;
        }
    }
    if (!h->avctx->hwaccel && CONFIG_GRAY && h->flags & CODEC_FLAG_GRAY && pic->f.data[2]) {
        int h_chroma_shift, v_chroma_shift;
        av_pix_fmt_get_chroma_sub_sample(pic->f.format,
                                         &h_chroma_shift, &v_chroma_shift);

        for(i=0; i<FF_CEIL_RSHIFT(h->avctx->height, v_chroma_shift); i++) {
            memset(pic->f.data[1] + pic->f.linesize[1]*i,
                   0x80, FF_CEIL_RSHIFT(h->avctx->width, h_chroma_shift));
            memset(pic->f.data[2] + pic->f.linesize[2]*i,
                   0x80, FF_CEIL_RSHIFT(h->avctx->width, h_chroma_shift));
        }
    }

    if (!h->qscale_table_pool) {
        ret = init_table_pools(h);
        if (ret < 0)
            goto fail;
    }

    pic->qscale_table_buf = av_buffer_pool_get(h->qscale_table_pool);
    pic->mb_type_buf      = av_buffer_pool_get(h->mb_type_pool);
    if (!pic->qscale_table_buf || !pic->mb_type_buf)
        goto fail;

    pic->mb_type      = (uint32_t*)pic->mb_type_buf->data + 2 * h->mb_stride + 1;
    pic->qscale_table = pic->qscale_table_buf->data + 2 * h->mb_stride + 1;

    for (i = 0; i < 2; i++) {
        pic->motion_val_buf[i] = av_buffer_pool_get(h->motion_val_pool);
        pic->ref_index_buf[i]  = av_buffer_pool_get(h->ref_index_pool);
        if (!pic->motion_val_buf[i] || !pic->ref_index_buf[i])
            goto fail;

        pic->motion_val[i] = (int16_t (*)[2])pic->motion_val_buf[i]->data + 4;
        pic->ref_index[i]  = pic->ref_index_buf[i]->data;
    }

    return 0;
fail:
    ff_h264_unref_picture(h, pic);
    return (ret < 0) ? ret : AVERROR(ENOMEM);
}

static inline int pic_is_unused(H264Context *h, H264Picture *pic)
{
    if (!pic->f.buf[0])
        return 1;
    if (pic->needs_realloc && !(pic->reference & DELAYED_PIC_REF))
        return 1;
    return 0;
}

static int find_unused_picture(H264Context *h)
{
    int i;

    for (i = 0; i < H264_MAX_PICTURE_COUNT; i++) {
        if (pic_is_unused(h, &h->DPB[i]))
            break;
    }
    if (i == H264_MAX_PICTURE_COUNT)
        return AVERROR_INVALIDDATA;

    if (h->DPB[i].needs_realloc) {
        h->DPB[i].needs_realloc = 0;
        ff_h264_unref_picture(h, &h->DPB[i]);
    }

    return i;
}


static void init_dequant8_coeff_table(H264Context *h)
{
    int i, j, q, x;
    const int max_qp = 51 + 6 * (h->sps.bit_depth_luma - 8);

    for (i = 0; i < 6; i++) {
        h->dequant8_coeff[i] = h->dequant8_buffer[i];
        for (j = 0; j < i; j++)
            if (!memcmp(h->pps.scaling_matrix8[j], h->pps.scaling_matrix8[i],
                        64 * sizeof(uint8_t))) {
                h->dequant8_coeff[i] = h->dequant8_buffer[j];
                break;
            }
        if (j < i)
            continue;

        for (q = 0; q < max_qp + 1; q++) {
            int shift = div6[q];
            int idx   = rem6[q];
            for (x = 0; x < 64; x++)
                h->dequant8_coeff[i][q][(x >> 3) | ((x & 7) << 3)] =
                    ((uint32_t)dequant8_coeff_init[idx][dequant8_coeff_init_scan[((x >> 1) & 12) | (x & 3)]] *
                     h->pps.scaling_matrix8[i][x]) << shift;
        }
    }
}

static void init_dequant4_coeff_table(H264Context *h)
{
    int i, j, q, x;
    const int max_qp = 51 + 6 * (h->sps.bit_depth_luma - 8);
    for (i = 0; i < 6; i++) {
        h->dequant4_coeff[i] = h->dequant4_buffer[i];
        for (j = 0; j < i; j++)
            if (!memcmp(h->pps.scaling_matrix4[j], h->pps.scaling_matrix4[i],
                        16 * sizeof(uint8_t))) {
                h->dequant4_coeff[i] = h->dequant4_buffer[j];
                break;
            }
        if (j < i)
            continue;

        for (q = 0; q < max_qp + 1; q++) {
            int shift = div6[q] + 2;
            int idx   = rem6[q];
            for (x = 0; x < 16; x++)
                h->dequant4_coeff[i][q][(x >> 2) | ((x << 2) & 0xF)] =
                    ((uint32_t)dequant4_coeff_init[idx][(x & 1) + ((x >> 2) & 1)] *
                     h->pps.scaling_matrix4[i][x]) << shift;
        }
    }
}

void h264_init_dequant_tables(H264Context *h)
{
    int i, x;
    init_dequant4_coeff_table(h);
    memset(h->dequant8_coeff, 0, sizeof(h->dequant8_coeff));

    if (h->pps.transform_8x8_mode)
        init_dequant8_coeff_table(h);
    if (h->sps.transform_bypass) {
        for (i = 0; i < 6; i++)
            for (x = 0; x < 16; x++)
                h->dequant4_coeff[i][0][x] = 1 << 6;
        if (h->pps.transform_8x8_mode)
            for (i = 0; i < 6; i++)
                for (x = 0; x < 64; x++)
                    h->dequant8_coeff[i][0][x] = 1 << 6;
    }
}

/**
 * Mimic alloc_tables(), but for every context thread.
 */
static void clone_tables(H264Context *dst, H264Context *src, int i)
{
    dst->intra4x4_pred_mode     = src->intra4x4_pred_mode + i * 8 * 2 * src->mb_stride;
    dst->non_zero_count         = src->non_zero_count;
    dst->slice_table            = src->slice_table;
    dst->cbp_table              = src->cbp_table;
    dst->mb2b_xy                = src->mb2b_xy;
    dst->mb2br_xy               = src->mb2br_xy;
    dst->chroma_pred_mode_table = src->chroma_pred_mode_table;
    dst->mvd_table[0]           = src->mvd_table[0] + i * 8 * 2 * src->mb_stride;
    dst->mvd_table[1]           = src->mvd_table[1] + i * 8 * 2 * src->mb_stride;
    dst->direct_table           = src->direct_table;
    dst->list_counts            = src->list_counts;
    dst->DPB                    = src->DPB;
    dst->cur_pic_ptr            = src->cur_pic_ptr;
    dst->cur_pic                = src->cur_pic;
    dst->bipred_scratchpad      = NULL;
    dst->edge_emu_buffer        = NULL;
    ff_h264_pred_init(&dst->hpc, src->avctx->codec_id, src->sps.bit_depth_luma,
                      src->sps.chroma_format_idc);
}

#define IN_RANGE(a, b, size) (((a) >= (b)) && ((a) < ((b) + (size))))

#define REBASE_PICTURE(pic, new_ctx, old_ctx)             \
    (((pic) && (pic) >= (old_ctx)->DPB &&                       \
      (pic) < (old_ctx)->DPB + H264_MAX_PICTURE_COUNT) ?          \
     &(new_ctx)->DPB[(pic) - (old_ctx)->DPB] : NULL)

static void copy_picture_range(H264Picture **to, H264Picture **from, int count,
                               H264Context *new_base,
                               H264Context *old_base)
{
    int i;

    for (i = 0; i < count; i++) {
        assert((IN_RANGE(from[i], old_base, sizeof(*old_base)) ||
                IN_RANGE(from[i], old_base->DPB,
                         sizeof(H264Picture) * H264_MAX_PICTURE_COUNT) ||
                !from[i]));
        to[i] = REBASE_PICTURE(from[i], new_base, old_base);
    }
}

static int copy_parameter_set(void **to, void **from, int count, int size)
{
    int i;

    for (i = 0; i < count; i++) {
        if (to[i] && !from[i]) {
            av_freep(&to[i]);
        } else if (from[i] && !to[i]) {
            to[i] = av_malloc(size);
            if (!to[i])
                return AVERROR(ENOMEM);
        }

        if (from[i])
            memcpy(to[i], from[i], size);
    }

    return 0;
}

#define copy_fields(to, from, start_field, end_field)                   \
    memcpy(&(to)->start_field, &(from)->start_field,                        \
           (char *)&(to)->end_field - (char *)&(to)->start_field)

static int h264_slice_header_init(H264Context *h, int reinit);

int ff_h264_update_thread_context(AVCodecContext *dst,
                                  const AVCodecContext *src)
{
    H264Context *h = dst->priv_data, *h1 = src->priv_data;
    int inited = h->context_initialized, err = 0;
    int context_reinitialized = 0;
    int i, ret;

    if (dst == src)
        return 0;

    if (inited &&
        (h->width                 != h1->width                 ||
         h->height                != h1->height                ||
         h->mb_width              != h1->mb_width              ||
         h->mb_height             != h1->mb_height             ||
         h->sps.bit_depth_luma    != h1->sps.bit_depth_luma    ||
         h->sps.chroma_format_idc != h1->sps.chroma_format_idc ||
         h->sps.colorspace        != h1->sps.colorspace)) {

        /* set bits_per_raw_sample to the previous value. the check for changed
         * bit depth in h264_set_parameter_from_sps() uses it and sets it to
         * the current value */
        h->avctx->bits_per_raw_sample = h->sps.bit_depth_luma;

        av_freep(&h->bipred_scratchpad);

        h->width     = h1->width;
        h->height    = h1->height;
        h->mb_height = h1->mb_height;
        h->mb_width  = h1->mb_width;
        h->mb_num    = h1->mb_num;
        h->mb_stride = h1->mb_stride;
        h->b_stride  = h1->b_stride;
        // SPS/PPS
        if ((ret = copy_parameter_set((void **)h->sps_buffers,
                                      (void **)h1->sps_buffers,
                                      MAX_SPS_COUNT, sizeof(SPS))) < 0)
            return ret;
        h->sps = h1->sps;
        if ((ret = copy_parameter_set((void **)h->pps_buffers,
                                      (void **)h1->pps_buffers,
                                      MAX_PPS_COUNT, sizeof(PPS))) < 0)
            return ret;
        h->pps = h1->pps;

        if ((err = h264_slice_header_init(h, 1)) < 0) {
            av_log(h->avctx, AV_LOG_ERROR, "h264_slice_header_init() failed\n");
            return err;
        }
        context_reinitialized = 1;

#if 0
        h264_set_parameter_from_sps(h);
        //Note we set context_reinitialized which will cause h264_set_parameter_from_sps to be reexecuted
        h->cur_chroma_format_idc = h1->cur_chroma_format_idc;
#endif
    }
    /* update linesize on resize for h264. The h264 decoder doesn't
     * necessarily call ff_mpv_frame_start in the new thread */
    h->linesize   = h1->linesize;
    h->uvlinesize = h1->uvlinesize;

    /* copy block_offset since frame_start may not be called */
    memcpy(h->block_offset, h1->block_offset, sizeof(h->block_offset));

    if (!inited) {
        for (i = 0; i < MAX_SPS_COUNT; i++)
            av_freep(h->sps_buffers + i);

        for (i = 0; i < MAX_PPS_COUNT; i++)
            av_freep(h->pps_buffers + i);

        av_freep(&h->rbsp_buffer[0]);
        av_freep(&h->rbsp_buffer[1]);
        ff_h264_unref_picture(h, &h->last_pic_for_ec);
        memcpy(h, h1, offsetof(H264Context, intra_pcm_ptr));
        memcpy(&h->cabac, &h1->cabac,
               sizeof(H264Context) - offsetof(H264Context, cabac));
        av_assert0((void*)&h->cabac == &h->mb_padding + 1);

        memset(h->sps_buffers, 0, sizeof(h->sps_buffers));
        memset(h->pps_buffers, 0, sizeof(h->pps_buffers));

        memset(&h->er, 0, sizeof(h->er));
        memset(&h->mb, 0, sizeof(h->mb));
        memset(&h->mb_luma_dc, 0, sizeof(h->mb_luma_dc));
        memset(&h->mb_padding, 0, sizeof(h->mb_padding));
        memset(&h->cur_pic, 0, sizeof(h->cur_pic));
        memset(&h->last_pic_for_ec, 0, sizeof(h->last_pic_for_ec));

        h->avctx             = dst;
        h->DPB               = NULL;
        h->qscale_table_pool = NULL;
        h->mb_type_pool      = NULL;
        h->ref_index_pool    = NULL;
        h->motion_val_pool   = NULL;
        h->intra4x4_pred_mode= NULL;
        h->non_zero_count    = NULL;
        h->slice_table_base  = NULL;
        h->slice_table       = NULL;
        h->cbp_table         = NULL;
        h->chroma_pred_mode_table = NULL;
        memset(h->mvd_table, 0, sizeof(h->mvd_table));
        h->direct_table      = NULL;
        h->list_counts       = NULL;
        h->mb2b_xy           = NULL;
        h->mb2br_xy          = NULL;
        for (i = 0; i < 2; i++) {
            h->rbsp_buffer[i] = NULL;
            h->rbsp_buffer_size[i] = 0;
        }

        if (h1->context_initialized) {
        h->context_initialized = 0;

        memset(&h->cur_pic, 0, sizeof(h->cur_pic));
        av_frame_unref(&h->cur_pic.f);
        h->cur_pic.tf.f = &h->cur_pic.f;

        ret = ff_h264_alloc_tables(h);
        if (ret < 0) {
            av_log(dst, AV_LOG_ERROR, "Could not allocate memory\n");
            return ret;
        }
        ret = ff_h264_context_init(h);
        if (ret < 0) {
            av_log(dst, AV_LOG_ERROR, "context_init() failed.\n");
            return ret;
        }
        }

        h->bipred_scratchpad = NULL;
        h->edge_emu_buffer   = NULL;

        h->thread_context[0] = h;
        h->context_initialized = h1->context_initialized;
    }

    h->avctx->coded_height  = h1->avctx->coded_height;
    h->avctx->coded_width   = h1->avctx->coded_width;
    h->avctx->width         = h1->avctx->width;
    h->avctx->height        = h1->avctx->height;
    h->coded_picture_number = h1->coded_picture_number;
    h->first_field          = h1->first_field;
    h->picture_structure    = h1->picture_structure;
    h->qscale               = h1->qscale;
    h->droppable            = h1->droppable;
    h->low_delay            = h1->low_delay;

    for (i = 0; h->DPB && i < H264_MAX_PICTURE_COUNT; i++) {
        ff_h264_unref_picture(h, &h->DPB[i]);
        if (h1->DPB && h1->DPB[i].f.buf[0] &&
            (ret = ff_h264_ref_picture(h, &h->DPB[i], &h1->DPB[i])) < 0)
            return ret;
    }

    h->cur_pic_ptr = REBASE_PICTURE(h1->cur_pic_ptr, h, h1);
    ff_h264_unref_picture(h, &h->cur_pic);
    if (h1->cur_pic.f.buf[0] && (ret = ff_h264_ref_picture(h, &h->cur_pic, &h1->cur_pic)) < 0)
        return ret;

    h->workaround_bugs = h1->workaround_bugs;
    h->low_delay       = h1->low_delay;
    h->droppable       = h1->droppable;

    // extradata/NAL handling
    h->is_avc = h1->is_avc;

    // SPS/PPS
    if ((ret = copy_parameter_set((void **)h->sps_buffers,
                                  (void **)h1->sps_buffers,
                                  MAX_SPS_COUNT, sizeof(SPS))) < 0)
        return ret;
    h->sps = h1->sps;
    if ((ret = copy_parameter_set((void **)h->pps_buffers,
                                  (void **)h1->pps_buffers,
                                  MAX_PPS_COUNT, sizeof(PPS))) < 0)
        return ret;
    h->pps = h1->pps;

    // Dequantization matrices
    // FIXME these are big - can they be only copied when PPS changes?
    copy_fields(h, h1, dequant4_buffer, dequant4_coeff);

    for (i = 0; i < 6; i++)
        h->dequant4_coeff[i] = h->dequant4_buffer[0] +
                               (h1->dequant4_coeff[i] - h1->dequant4_buffer[0]);

    for (i = 0; i < 6; i++)
        h->dequant8_coeff[i] = h->dequant8_buffer[0] +
                               (h1->dequant8_coeff[i] - h1->dequant8_buffer[0]);

    h->dequant_coeff_pps = h1->dequant_coeff_pps;

    // POC timing
    copy_fields(h, h1, poc_lsb, redundant_pic_count);

    // reference lists
    copy_fields(h, h1, short_ref, cabac_init_idc);

    copy_picture_range(h->short_ref, h1->short_ref, 32, h, h1);
    copy_picture_range(h->long_ref, h1->long_ref, 32, h, h1);
    copy_picture_range(h->delayed_pic, h1->delayed_pic,
                       MAX_DELAYED_PIC_COUNT + 2, h, h1);

    h->frame_recovered       = h1->frame_recovered;

    if (context_reinitialized)
        ff_h264_set_parameter_from_sps(h);

    if (!h->cur_pic_ptr)
        return 0;

    if (!h->droppable) {
        err = ff_h264_execute_ref_pic_marking(h, h->mmco, h->mmco_index);
        h->prev_poc_msb = h->poc_msb;
        h->prev_poc_lsb = h->poc_lsb;
    }
    h->prev_frame_num_offset = h->frame_num_offset;
    h->prev_frame_num        = h->frame_num;
    h->outputed_poc          = h->next_outputed_poc;

    h->recovery_frame        = h1->recovery_frame;

    return err;
}

static int h264_frame_start(H264Context *h)
{
    H264Picture *pic;
    int i, ret;
    const int pixel_shift = h->pixel_shift;
    int c[4] = {
        1<<(h->sps.bit_depth_luma-1),
        1<<(h->sps.bit_depth_chroma-1),
        1<<(h->sps.bit_depth_chroma-1),
        -1
    };

    if (!ff_thread_can_start_frame(h->avctx)) {
        av_log(h->avctx, AV_LOG_ERROR, "Attempt to start a frame outside SETUP state\n");
        return -1;
    }

    release_unused_pictures(h, 1);
    h->cur_pic_ptr = NULL;

    i = find_unused_picture(h);
    if (i < 0) {
        av_log(h->avctx, AV_LOG_ERROR, "no frame buffer available\n");
        return i;
    }
    pic = &h->DPB[i];

    pic->reference              = h->droppable ? 0 : h->picture_structure;
    pic->f.coded_picture_number = h->coded_picture_number++;
    pic->field_picture          = h->picture_structure != PICT_FRAME;

    /*
     * Zero key_frame here; IDR markings per slice in frame or fields are ORed
     * in later.
     * See decode_nal_units().
     */
    pic->f.key_frame = 0;
    pic->mmco_reset  = 0;
    pic->recovered   = 0;
    pic->invalid_gap = 0;
    pic->sei_recovery_frame_cnt = h->sei_recovery_frame_cnt;

    if ((ret = alloc_picture(h, pic)) < 0)
        return ret;
    if(!h->frame_recovered && !h->avctx->hwaccel &&
       !(h->avctx->codec->capabilities & CODEC_CAP_HWACCEL_VDPAU))
        avpriv_color_frame(&pic->f, c);

    h->cur_pic_ptr = pic;
    ff_h264_unref_picture(h, &h->cur_pic);
    if (CONFIG_ERROR_RESILIENCE) {
        ff_h264_set_erpic(&h->er.cur_pic, NULL);
    }

    if ((ret = ff_h264_ref_picture(h, &h->cur_pic, h->cur_pic_ptr)) < 0)
        return ret;

    if (CONFIG_ERROR_RESILIENCE) {
        ff_er_frame_start(&h->er);
        ff_h264_set_erpic(&h->er.last_pic, NULL);
        ff_h264_set_erpic(&h->er.next_pic, NULL);
    }

    assert(h->linesize && h->uvlinesize);

    for (i = 0; i < 16; i++) {
        h->block_offset[i]           = (4 * ((scan8[i] - scan8[0]) & 7) << pixel_shift) + 4 * h->linesize * ((scan8[i] - scan8[0]) >> 3);
        h->block_offset[48 + i]      = (4 * ((scan8[i] - scan8[0]) & 7) << pixel_shift) + 8 * h->linesize * ((scan8[i] - scan8[0]) >> 3);
    }
    for (i = 0; i < 16; i++) {
        h->block_offset[16 + i]      =
        h->block_offset[32 + i]      = (4 * ((scan8[i] - scan8[0]) & 7) << pixel_shift) + 4 * h->uvlinesize * ((scan8[i] - scan8[0]) >> 3);
        h->block_offset[48 + 16 + i] =
        h->block_offset[48 + 32 + i] = (4 * ((scan8[i] - scan8[0]) & 7) << pixel_shift) + 8 * h->uvlinesize * ((scan8[i] - scan8[0]) >> 3);
    }

    /* We mark the current picture as non-reference after allocating it, so
     * that if we break out due to an error it can be released automatically
     * in the next ff_mpv_frame_start().
     */
    h->cur_pic_ptr->reference = 0;

    h->cur_pic_ptr->field_poc[0] = h->cur_pic_ptr->field_poc[1] = INT_MAX;

    h->next_output_pic = NULL;

    assert(h->cur_pic_ptr->long_ref == 0);

    return 0;
}

static av_always_inline void backup_mb_border(H264Context *h, uint8_t *src_y,
                                              uint8_t *src_cb, uint8_t *src_cr,
                                              int linesize, int uvlinesize,
                                              int simple)
{
    uint8_t *top_border;
    int top_idx = 1;
    const int pixel_shift = h->pixel_shift;
    int chroma444 = CHROMA444(h);
    int chroma422 = CHROMA422(h);

    src_y  -= linesize;
    src_cb -= uvlinesize;
    src_cr -= uvlinesize;

    if (!simple && FRAME_MBAFF(h)) {
        if (h->mb_y & 1) {
            if (!MB_MBAFF(h)) {
                top_border = h->top_borders[0][h->mb_x];
                AV_COPY128(top_border, src_y + 15 * linesize);
                if (pixel_shift)
                    AV_COPY128(top_border + 16, src_y + 15 * linesize + 16);
                if (simple || !CONFIG_GRAY || !(h->flags & CODEC_FLAG_GRAY)) {
                    if (chroma444) {
                        if (pixel_shift) {
                            AV_COPY128(top_border + 32, src_cb + 15 * uvlinesize);
                            AV_COPY128(top_border + 48, src_cb + 15 * uvlinesize + 16);
                            AV_COPY128(top_border + 64, src_cr + 15 * uvlinesize);
                            AV_COPY128(top_border + 80, src_cr + 15 * uvlinesize + 16);
                        } else {
                            AV_COPY128(top_border + 16, src_cb + 15 * uvlinesize);
                            AV_COPY128(top_border + 32, src_cr + 15 * uvlinesize);
                        }
                    } else if (chroma422) {
                        if (pixel_shift) {
                            AV_COPY128(top_border + 32, src_cb + 15 * uvlinesize);
                            AV_COPY128(top_border + 48, src_cr + 15 * uvlinesize);
                        } else {
                            AV_COPY64(top_border + 16, src_cb + 15 * uvlinesize);
                            AV_COPY64(top_border + 24, src_cr + 15 * uvlinesize);
                        }
                    } else {
                        if (pixel_shift) {
                            AV_COPY128(top_border + 32, src_cb + 7 * uvlinesize);
                            AV_COPY128(top_border + 48, src_cr + 7 * uvlinesize);
                        } else {
                            AV_COPY64(top_border + 16, src_cb + 7 * uvlinesize);
                            AV_COPY64(top_border + 24, src_cr + 7 * uvlinesize);
                        }
                    }
                }
            }
        } else if (MB_MBAFF(h)) {
            top_idx = 0;
        } else
            return;
    }

    top_border = h->top_borders[top_idx][h->mb_x];
    /* There are two lines saved, the line above the top macroblock
     * of a pair, and the line above the bottom macroblock. */
    AV_COPY128(top_border, src_y + 16 * linesize);
    if (pixel_shift)
        AV_COPY128(top_border + 16, src_y + 16 * linesize + 16);

    if (simple || !CONFIG_GRAY || !(h->flags & CODEC_FLAG_GRAY)) {
        if (chroma444) {
            if (pixel_shift) {
                AV_COPY128(top_border + 32, src_cb + 16 * linesize);
                AV_COPY128(top_border + 48, src_cb + 16 * linesize + 16);
                AV_COPY128(top_border + 64, src_cr + 16 * linesize);
                AV_COPY128(top_border + 80, src_cr + 16 * linesize + 16);
            } else {
                AV_COPY128(top_border + 16, src_cb + 16 * linesize);
                AV_COPY128(top_border + 32, src_cr + 16 * linesize);
            }
        } else if (chroma422) {
            if (pixel_shift) {
                AV_COPY128(top_border + 32, src_cb + 16 * uvlinesize);
                AV_COPY128(top_border + 48, src_cr + 16 * uvlinesize);
            } else {
                AV_COPY64(top_border + 16, src_cb + 16 * uvlinesize);
                AV_COPY64(top_border + 24, src_cr + 16 * uvlinesize);
            }
        } else {
            if (pixel_shift) {
                AV_COPY128(top_border + 32, src_cb + 8 * uvlinesize);
                AV_COPY128(top_border + 48, src_cr + 8 * uvlinesize);
            } else {
                AV_COPY64(top_border + 16, src_cb + 8 * uvlinesize);
                AV_COPY64(top_border + 24, src_cr + 8 * uvlinesize);
            }
        }
    }
}

/**
 * Initialize implicit_weight table.
 * @param field  0/1 initialize the weight for interlaced MBAFF
 *                -1 initializes the rest
 */
static void implicit_weight_table(H264Context *h, int field)
{
    int ref0, ref1, i, cur_poc, ref_start, ref_count0, ref_count1;

    for (i = 0; i < 2; i++) {
        h->luma_weight_flag[i]   = 0;
        h->chroma_weight_flag[i] = 0;
    }

    if (field < 0) {
        if (h->picture_structure == PICT_FRAME) {
            cur_poc = h->cur_pic_ptr->poc;
        } else {
            cur_poc = h->cur_pic_ptr->field_poc[h->picture_structure - 1];
        }
        if (h->ref_count[0] == 1 && h->ref_count[1] == 1 && !FRAME_MBAFF(h) &&
            h->ref_list[0][0].poc + h->ref_list[1][0].poc == 2 * cur_poc) {
            h->use_weight        = 0;
            h->use_weight_chroma = 0;
            return;
        }
        ref_start  = 0;
        ref_count0 = h->ref_count[0];
        ref_count1 = h->ref_count[1];
    } else {
        cur_poc    = h->cur_pic_ptr->field_poc[field];
        ref_start  = 16;
        ref_count0 = 16 + 2 * h->ref_count[0];
        ref_count1 = 16 + 2 * h->ref_count[1];
    }

    h->use_weight               = 2;
    h->use_weight_chroma        = 2;
    h->luma_log2_weight_denom   = 5;
    h->chroma_log2_weight_denom = 5;

    for (ref0 = ref_start; ref0 < ref_count0; ref0++) {
        int poc0 = h->ref_list[0][ref0].poc;
        for (ref1 = ref_start; ref1 < ref_count1; ref1++) {
            int w = 32;
            if (!h->ref_list[0][ref0].long_ref && !h->ref_list[1][ref1].long_ref) {
                int poc1 = h->ref_list[1][ref1].poc;
                int td   = av_clip(poc1 - poc0, -128, 127);
                if (td) {
                    int tb = av_clip(cur_poc - poc0, -128, 127);
                    int tx = (16384 + (FFABS(td) >> 1)) / td;
                    int dist_scale_factor = (tb * tx + 32) >> 8;
                    if (dist_scale_factor >= -64 && dist_scale_factor <= 128)
                        w = 64 - dist_scale_factor;
                }
            }
            if (field < 0) {
                h->implicit_weight[ref0][ref1][0] =
                h->implicit_weight[ref0][ref1][1] = w;
            } else {
                h->implicit_weight[ref0][ref1][field] = w;
            }
        }
    }
}

/**
 * initialize scan tables
 */
static void init_scan_tables(H264Context *h)
{
    int i;
    for (i = 0; i < 16; i++) {
#define TRANSPOSE(x) ((x) >> 2) | (((x) << 2) & 0xF)
        h->zigzag_scan[i] = TRANSPOSE(zigzag_scan[i]);
        h->field_scan[i]  = TRANSPOSE(field_scan[i]);
#undef TRANSPOSE
    }
    for (i = 0; i < 64; i++) {
#define TRANSPOSE(x) ((x) >> 3) | (((x) & 7) << 3)
        h->zigzag_scan8x8[i]       = TRANSPOSE(ff_zigzag_direct[i]);
        h->zigzag_scan8x8_cavlc[i] = TRANSPOSE(zigzag_scan8x8_cavlc[i]);
        h->field_scan8x8[i]        = TRANSPOSE(field_scan8x8[i]);
        h->field_scan8x8_cavlc[i]  = TRANSPOSE(field_scan8x8_cavlc[i]);
#undef TRANSPOSE
    }
    if (h->sps.transform_bypass) { // FIXME same ugly
        memcpy(h->zigzag_scan_q0          , zigzag_scan             , sizeof(h->zigzag_scan_q0         ));
        memcpy(h->zigzag_scan8x8_q0       , ff_zigzag_direct        , sizeof(h->zigzag_scan8x8_q0      ));
        memcpy(h->zigzag_scan8x8_cavlc_q0 , zigzag_scan8x8_cavlc    , sizeof(h->zigzag_scan8x8_cavlc_q0));
        memcpy(h->field_scan_q0           , field_scan              , sizeof(h->field_scan_q0          ));
        memcpy(h->field_scan8x8_q0        , field_scan8x8           , sizeof(h->field_scan8x8_q0       ));
        memcpy(h->field_scan8x8_cavlc_q0  , field_scan8x8_cavlc     , sizeof(h->field_scan8x8_cavlc_q0 ));
    } else {
        memcpy(h->zigzag_scan_q0          , h->zigzag_scan          , sizeof(h->zigzag_scan_q0         ));
        memcpy(h->zigzag_scan8x8_q0       , h->zigzag_scan8x8       , sizeof(h->zigzag_scan8x8_q0      ));
        memcpy(h->zigzag_scan8x8_cavlc_q0 , h->zigzag_scan8x8_cavlc , sizeof(h->zigzag_scan8x8_cavlc_q0));
        memcpy(h->field_scan_q0           , h->field_scan           , sizeof(h->field_scan_q0          ));
        memcpy(h->field_scan8x8_q0        , h->field_scan8x8        , sizeof(h->field_scan8x8_q0       ));
        memcpy(h->field_scan8x8_cavlc_q0  , h->field_scan8x8_cavlc  , sizeof(h->field_scan8x8_cavlc_q0 ));
    }
}

/**
 * Replicate H264 "master" context to thread contexts.
 */
static int clone_slice(H264Context *dst, H264Context *src)
{
    memcpy(dst->block_offset, src->block_offset, sizeof(dst->block_offset));
    dst->cur_pic_ptr = src->cur_pic_ptr;
    dst->cur_pic     = src->cur_pic;
    dst->linesize    = src->linesize;
    dst->uvlinesize  = src->uvlinesize;
    dst->first_field = src->first_field;

    dst->prev_poc_msb          = src->prev_poc_msb;
    dst->prev_poc_lsb          = src->prev_poc_lsb;
    dst->prev_frame_num_offset = src->prev_frame_num_offset;
    dst->prev_frame_num        = src->prev_frame_num;
    dst->short_ref_count       = src->short_ref_count;

    memcpy(dst->short_ref,        src->short_ref,        sizeof(dst->short_ref));
    memcpy(dst->long_ref,         src->long_ref,         sizeof(dst->long_ref));
    memcpy(dst->default_ref_list, src->default_ref_list, sizeof(dst->default_ref_list));

    memcpy(dst->dequant4_coeff,   src->dequant4_coeff,   sizeof(src->dequant4_coeff));
    memcpy(dst->dequant8_coeff,   src->dequant8_coeff,   sizeof(src->dequant8_coeff));

    return 0;
}

static enum AVPixelFormat get_pixel_format(H264Context *h, int force_callback)
{
#define HWACCEL_MAX (CONFIG_H264_DXVA2_HWACCEL + \
                     CONFIG_H264_VAAPI_HWACCEL + \
                     (CONFIG_H264_VDA_HWACCEL * 2) + \
                     CONFIG_H264_VDPAU_HWACCEL)
    enum AVPixelFormat pix_fmts[HWACCEL_MAX + 2], *fmt = pix_fmts;
    const enum AVPixelFormat *choices = pix_fmts;
    int i;

    switch (h->sps.bit_depth_luma) {
    case 9:
        if (CHROMA444(h)) {
            if (h->avctx->colorspace == AVCOL_SPC_RGB) {
                *fmt++ = AV_PIX_FMT_GBRP9;
            } else
                *fmt++ = AV_PIX_FMT_YUV444P9;
        } else if (CHROMA422(h))
            *fmt++ = AV_PIX_FMT_YUV422P9;
        else
            *fmt++ = AV_PIX_FMT_YUV420P9;
        break;
    case 10:
        if (CHROMA444(h)) {
            if (h->avctx->colorspace == AVCOL_SPC_RGB) {
                *fmt++ = AV_PIX_FMT_GBRP10;
            } else
                *fmt++ = AV_PIX_FMT_YUV444P10;
        } else if (CHROMA422(h))
            *fmt++ = AV_PIX_FMT_YUV422P10;
        else
            *fmt++ = AV_PIX_FMT_YUV420P10;
        break;
    case 12:
        if (CHROMA444(h)) {
            if (h->avctx->colorspace == AVCOL_SPC_RGB) {
                *fmt++ = AV_PIX_FMT_GBRP12;
            } else
                *fmt++ = AV_PIX_FMT_YUV444P12;
        } else if (CHROMA422(h))
            *fmt++ = AV_PIX_FMT_YUV422P12;
        else
            *fmt++ = AV_PIX_FMT_YUV420P12;
        break;
    case 14:
        if (CHROMA444(h)) {
            if (h->avctx->colorspace == AVCOL_SPC_RGB) {
                *fmt++ = AV_PIX_FMT_GBRP14;
            } else
                *fmt++ = AV_PIX_FMT_YUV444P14;
        } else if (CHROMA422(h))
            *fmt++ = AV_PIX_FMT_YUV422P14;
        else
            *fmt++ = AV_PIX_FMT_YUV420P14;
        break;
    case 8:
#if CONFIG_H264_VDPAU_HWACCEL
        *fmt++ = AV_PIX_FMT_VDPAU;
#endif
        if (CHROMA444(h)) {
            if (h->avctx->colorspace == AVCOL_SPC_YCGCO)
                av_log(h->avctx, AV_LOG_WARNING, "Detected unsupported YCgCo colorspace.\n");
            if (h->avctx->colorspace == AVCOL_SPC_RGB)
                *fmt++ = AV_PIX_FMT_GBRP;
            else if (h->avctx->color_range == AVCOL_RANGE_JPEG)
                *fmt++ = AV_PIX_FMT_YUVJ444P;
            else
                *fmt++ = AV_PIX_FMT_YUV444P;
        } else if (CHROMA422(h)) {
            if (h->avctx->color_range == AVCOL_RANGE_JPEG)
                *fmt++ = AV_PIX_FMT_YUVJ422P;
            else
                *fmt++ = AV_PIX_FMT_YUV422P;
        } else {
#if CONFIG_H264_DXVA2_HWACCEL
            *fmt++ = AV_PIX_FMT_DXVA2_VLD;
#endif
#if CONFIG_H264_VAAPI_HWACCEL
            *fmt++ = AV_PIX_FMT_VAAPI_VLD;
#endif
#if CONFIG_H264_VDA_HWACCEL
            *fmt++ = AV_PIX_FMT_VDA_VLD;
            *fmt++ = AV_PIX_FMT_VDA;
#endif
            if (h->avctx->codec->pix_fmts)
                choices = h->avctx->codec->pix_fmts;
            else if (h->avctx->color_range == AVCOL_RANGE_JPEG)
                *fmt++ = AV_PIX_FMT_YUVJ420P;
            else
                *fmt++ = AV_PIX_FMT_YUV420P;
        }
        break;
    default:
        av_log(h->avctx, AV_LOG_ERROR,
               "Unsupported bit depth %d\n", h->sps.bit_depth_luma);
        return AVERROR_INVALIDDATA;
    }

    *fmt = AV_PIX_FMT_NONE;

    for (i=0; choices[i] != AV_PIX_FMT_NONE; i++)
        if (choices[i] == h->avctx->pix_fmt && !force_callback)
            return choices[i];
    return ff_thread_get_format(h->avctx, choices);
}

/* export coded and cropped frame dimensions to AVCodecContext */
static int init_dimensions(H264Context *h)
{
    int width  = h->width  - (h->sps.crop_right + h->sps.crop_left);
    int height = h->height - (h->sps.crop_top   + h->sps.crop_bottom);
    int crop_present = h->sps.crop_left  || h->sps.crop_top ||
                       h->sps.crop_right || h->sps.crop_bottom;
    av_assert0(h->sps.crop_right + h->sps.crop_left < (unsigned)h->width);
    av_assert0(h->sps.crop_top + h->sps.crop_bottom < (unsigned)h->height);

    /* handle container cropping */
    if (!crop_present &&
        FFALIGN(h->avctx->width,  16) == h->width &&
        FFALIGN(h->avctx->height, 16) == h->height) {
        width  = h->avctx->width;
        height = h->avctx->height;
    }

    if (width <= 0 || height <= 0) {
        av_log(h->avctx, AV_LOG_ERROR, "Invalid cropped dimensions: %dx%d.\n",
               width, height);
        if (h->avctx->err_recognition & AV_EF_EXPLODE)
            return AVERROR_INVALIDDATA;

        av_log(h->avctx, AV_LOG_WARNING, "Ignoring cropping information.\n");
        h->sps.crop_bottom =
        h->sps.crop_top    =
        h->sps.crop_right  =
        h->sps.crop_left   =
        h->sps.crop        = 0;

        width  = h->width;
        height = h->height;
    }

    h->avctx->coded_width  = h->width;
    h->avctx->coded_height = h->height;
    h->avctx->width        = width;
    h->avctx->height       = height;

    return 0;
}

static int h264_slice_header_init(H264Context *h, int reinit)
{
    int nb_slices = (HAVE_THREADS &&
                     h->avctx->active_thread_type & FF_THREAD_SLICE) ?
                    h->avctx->thread_count : 1;
    int i, ret;

    ff_set_sar(h->avctx, h->sps.sar);
    av_pix_fmt_get_chroma_sub_sample(h->avctx->pix_fmt,
                                     &h->chroma_x_shift, &h->chroma_y_shift);

    if (h->sps.timing_info_present_flag) {
        int64_t den = h->sps.time_scale;
        if (h->x264_build < 44U)
            den *= 2;
        av_reduce(&h->avctx->framerate.den, &h->avctx->framerate.num,
                  h->sps.num_units_in_tick * h->avctx->ticks_per_frame, den, 1 << 30);
    }

    if (reinit)
        ff_h264_free_tables(h, 0);
    h->first_field           = 0;
    h->prev_interlaced_frame = 1;

    init_scan_tables(h);
    ret = ff_h264_alloc_tables(h);
    if (ret < 0) {
        av_log(h->avctx, AV_LOG_ERROR, "Could not allocate memory\n");
        goto fail;
    }

    if (nb_slices > H264_MAX_THREADS || (nb_slices > h->mb_height && h->mb_height)) {
        int max_slices;
        if (h->mb_height)
            max_slices = FFMIN(H264_MAX_THREADS, h->mb_height);
        else
            max_slices = H264_MAX_THREADS;
        av_log(h->avctx, AV_LOG_WARNING, "too many threads/slices %d,"
               " reducing to %d\n", nb_slices, max_slices);
        nb_slices = max_slices;
    }
    h->slice_context_count = nb_slices;

    if (!HAVE_THREADS || !(h->avctx->active_thread_type & FF_THREAD_SLICE)) {
        ret = ff_h264_context_init(h);
        if (ret < 0) {
            av_log(h->avctx, AV_LOG_ERROR, "context_init() failed.\n");
            goto fail;
        }
    } else {
        for (i = 1; i < h->slice_context_count; i++) {
            H264Context *c;
            c                    = h->thread_context[i] = av_mallocz(sizeof(H264Context));
            if (!c) {
                ret = AVERROR(ENOMEM);
                goto fail;
            }
            c->avctx             = h->avctx;
<<<<<<< HEAD
            if (CONFIG_ERROR_RESILIENCE) {
                c->mecc              = h->mecc;
            }
=======
>>>>>>> cf1e0786
            c->vdsp              = h->vdsp;
            c->h264dsp           = h->h264dsp;
            c->h264qpel          = h->h264qpel;
            c->h264chroma        = h->h264chroma;
            c->sps               = h->sps;
            c->pps               = h->pps;
            c->pixel_shift       = h->pixel_shift;
            c->cur_chroma_format_idc = h->cur_chroma_format_idc;
            c->width             = h->width;
            c->height            = h->height;
            c->linesize          = h->linesize;
            c->uvlinesize        = h->uvlinesize;
            c->chroma_x_shift    = h->chroma_x_shift;
            c->chroma_y_shift    = h->chroma_y_shift;
            c->qscale            = h->qscale;
            c->droppable         = h->droppable;
            c->data_partitioning = h->data_partitioning;
            c->low_delay         = h->low_delay;
            c->mb_width          = h->mb_width;
            c->mb_height         = h->mb_height;
            c->mb_stride         = h->mb_stride;
            c->mb_num            = h->mb_num;
            c->flags             = h->flags;
            c->workaround_bugs   = h->workaround_bugs;
            c->pict_type         = h->pict_type;

            init_scan_tables(c);
            clone_tables(c, h, i);
            c->context_initialized = 1;
        }

        for (i = 0; i < h->slice_context_count; i++)
            if ((ret = ff_h264_context_init(h->thread_context[i])) < 0) {
                av_log(h->avctx, AV_LOG_ERROR, "context_init() failed.\n");
                goto fail;
            }
    }

    h->context_initialized = 1;

    return 0;
fail:
    ff_h264_free_tables(h, 0);
    h->context_initialized = 0;
    return ret;
}

static enum AVPixelFormat non_j_pixfmt(enum AVPixelFormat a)
{
    switch (a) {
    case AV_PIX_FMT_YUVJ420P: return AV_PIX_FMT_YUV420P;
    case AV_PIX_FMT_YUVJ422P: return AV_PIX_FMT_YUV422P;
    case AV_PIX_FMT_YUVJ444P: return AV_PIX_FMT_YUV444P;
    default:
        return a;
    }
}

/**
 * Decode a slice header.
 * This will (re)intialize the decoder and call h264_frame_start() as needed.
 *
 * @param h h264context
 * @param h0 h264 master context (differs from 'h' when doing sliced based
 *           parallel decoding)
 *
 * @return 0 if okay, <0 if an error occurred, 1 if decoding must not be multithreaded
 */
int ff_h264_decode_slice_header(H264Context *h, H264Context *h0)
{
    unsigned int first_mb_in_slice;
    unsigned int pps_id;
    int ret;
    unsigned int slice_type, tmp, i, j;
    int last_pic_structure, last_pic_droppable;
    int must_reinit;
    int needs_reinit = 0;
    int field_pic_flag, bottom_field_flag;

    h->qpel_put = h->h264qpel.put_h264_qpel_pixels_tab;
    h->qpel_avg = h->h264qpel.avg_h264_qpel_pixels_tab;

    first_mb_in_slice = get_ue_golomb_long(&h->gb);

    if (first_mb_in_slice == 0) { // FIXME better field boundary detection
        if (h0->current_slice && h->cur_pic_ptr && FIELD_PICTURE(h)) {
            ff_h264_field_end(h, 1);
        }

        h0->current_slice = 0;
        if (!h0->first_field) {
            if (h->cur_pic_ptr && !h->droppable) {
                ff_thread_report_progress(&h->cur_pic_ptr->tf, INT_MAX,
                                          h->picture_structure == PICT_BOTTOM_FIELD);
            }
            h->cur_pic_ptr = NULL;
        }
    }

    slice_type = get_ue_golomb_31(&h->gb);
    if (slice_type > 9) {
        av_log(h->avctx, AV_LOG_ERROR,
               "slice type %d too large at %d %d\n",
               slice_type, h->mb_x, h->mb_y);
        return AVERROR_INVALIDDATA;
    }
    if (slice_type > 4) {
        slice_type -= 5;
        h->slice_type_fixed = 1;
    } else
        h->slice_type_fixed = 0;

    slice_type = golomb_to_pict_type[slice_type];
    h->slice_type     = slice_type;
    h->slice_type_nos = slice_type & 3;

    if (h->nal_unit_type  == NAL_IDR_SLICE &&
        h->slice_type_nos != AV_PICTURE_TYPE_I) {
        av_log(h->avctx, AV_LOG_ERROR, "A non-intra slice in an IDR NAL unit.\n");
        return AVERROR_INVALIDDATA;
    }

    if (
        (h->avctx->skip_frame >= AVDISCARD_NONREF && !h->nal_ref_idc) ||
        (h->avctx->skip_frame >= AVDISCARD_BIDIR  && h->slice_type_nos == AV_PICTURE_TYPE_B) ||
        (h->avctx->skip_frame >= AVDISCARD_NONINTRA && h->slice_type_nos != AV_PICTURE_TYPE_I) ||
        (h->avctx->skip_frame >= AVDISCARD_NONKEY && h->nal_unit_type != NAL_IDR_SLICE) ||
         h->avctx->skip_frame >= AVDISCARD_ALL) {
         return SLICE_SKIPED;
     }

    // to make a few old functions happy, it's wrong though
    h->pict_type = h->slice_type;

    pps_id = get_ue_golomb(&h->gb);
    if (pps_id >= MAX_PPS_COUNT) {
        av_log(h->avctx, AV_LOG_ERROR, "pps_id %u out of range\n", pps_id);
        return AVERROR_INVALIDDATA;
    }
    if (!h0->pps_buffers[pps_id]) {
        av_log(h->avctx, AV_LOG_ERROR,
               "non-existing PPS %u referenced\n",
               pps_id);
        return AVERROR_INVALIDDATA;
    }
    if (h0->au_pps_id >= 0 && pps_id != h0->au_pps_id) {
        av_log(h->avctx, AV_LOG_ERROR,
               "PPS change from %d to %d forbidden\n",
               h0->au_pps_id, pps_id);
        return AVERROR_INVALIDDATA;
    }
    h->pps = *h0->pps_buffers[pps_id];

    if (!h0->sps_buffers[h->pps.sps_id]) {
        av_log(h->avctx, AV_LOG_ERROR,
               "non-existing SPS %u referenced\n",
               h->pps.sps_id);
        return AVERROR_INVALIDDATA;
    }

    if (h->pps.sps_id != h->sps.sps_id ||
        h->pps.sps_id != h->current_sps_id ||
        h0->sps_buffers[h->pps.sps_id]->new) {

        h->sps = *h0->sps_buffers[h->pps.sps_id];

        if (h->mb_width  != h->sps.mb_width ||
            h->mb_height != h->sps.mb_height * (2 - h->sps.frame_mbs_only_flag) ||
            h->avctx->bits_per_raw_sample != h->sps.bit_depth_luma ||
            h->cur_chroma_format_idc != h->sps.chroma_format_idc
        )
            needs_reinit = 1;

        if (h->bit_depth_luma    != h->sps.bit_depth_luma ||
            h->chroma_format_idc != h->sps.chroma_format_idc) {
            h->bit_depth_luma    = h->sps.bit_depth_luma;
            h->chroma_format_idc = h->sps.chroma_format_idc;
            needs_reinit         = 1;
        }
        if ((ret = ff_h264_set_parameter_from_sps(h)) < 0)
            return ret;
    }

    h->avctx->profile = ff_h264_get_profile(&h->sps);
    h->avctx->level   = h->sps.level_idc;
    h->avctx->refs    = h->sps.ref_frame_count;

    must_reinit = (h->context_initialized &&
                    (   16*h->sps.mb_width != h->avctx->coded_width
                     || 16*h->sps.mb_height * (2 - h->sps.frame_mbs_only_flag) != h->avctx->coded_height
                     || h->avctx->bits_per_raw_sample != h->sps.bit_depth_luma
                     || h->cur_chroma_format_idc != h->sps.chroma_format_idc
                     || av_cmp_q(h->sps.sar, h->avctx->sample_aspect_ratio)
                     || h->mb_width  != h->sps.mb_width
                     || h->mb_height != h->sps.mb_height * (2 - h->sps.frame_mbs_only_flag)
                    ));
    if (non_j_pixfmt(h0->avctx->pix_fmt) != non_j_pixfmt(get_pixel_format(h0, 0)))
        must_reinit = 1;

    h->mb_width  = h->sps.mb_width;
    h->mb_height = h->sps.mb_height * (2 - h->sps.frame_mbs_only_flag);
    h->mb_num    = h->mb_width * h->mb_height;
    h->mb_stride = h->mb_width + 1;

    h->b_stride = h->mb_width * 4;

    h->chroma_y_shift = h->sps.chroma_format_idc <= 1; // 400 uses yuv420p

    h->width  = 16 * h->mb_width;
    h->height = 16 * h->mb_height;

    ret = init_dimensions(h);
    if (ret < 0)
        return ret;

    if (h->sps.video_signal_type_present_flag) {
        h->avctx->color_range = h->sps.full_range>0 ? AVCOL_RANGE_JPEG
                                                    : AVCOL_RANGE_MPEG;
        if (h->sps.colour_description_present_flag) {
            if (h->avctx->colorspace != h->sps.colorspace)
                needs_reinit = 1;
            h->avctx->color_primaries = h->sps.color_primaries;
            h->avctx->color_trc       = h->sps.color_trc;
            h->avctx->colorspace      = h->sps.colorspace;
        }
    }

    if (h->context_initialized &&
        (must_reinit || needs_reinit)) {
        if (h != h0) {
            av_log(h->avctx, AV_LOG_ERROR,
                   "changing width %d -> %d / height %d -> %d on "
                   "slice %d\n",
                   h->width, h->avctx->coded_width,
                   h->height, h->avctx->coded_height,
                   h0->current_slice + 1);
            return AVERROR_INVALIDDATA;
        }

        ff_h264_flush_change(h);

        if ((ret = get_pixel_format(h, 1)) < 0)
            return ret;
        h->avctx->pix_fmt = ret;

        av_log(h->avctx, AV_LOG_INFO, "Reinit context to %dx%d, "
               "pix_fmt: %s\n", h->width, h->height, av_get_pix_fmt_name(h->avctx->pix_fmt));

        if ((ret = h264_slice_header_init(h, 1)) < 0) {
            av_log(h->avctx, AV_LOG_ERROR,
                   "h264_slice_header_init() failed\n");
            return ret;
        }
    }
    if (!h->context_initialized) {
        if (h != h0) {
            av_log(h->avctx, AV_LOG_ERROR,
                   "Cannot (re-)initialize context during parallel decoding.\n");
            return AVERROR_PATCHWELCOME;
        }

        if ((ret = get_pixel_format(h, 1)) < 0)
            return ret;
        h->avctx->pix_fmt = ret;

        if ((ret = h264_slice_header_init(h, 0)) < 0) {
            av_log(h->avctx, AV_LOG_ERROR,
                   "h264_slice_header_init() failed\n");
            return ret;
        }
    }

    if (h == h0 && h->dequant_coeff_pps != pps_id) {
        h->dequant_coeff_pps = pps_id;
        h264_init_dequant_tables(h);
    }

    h->frame_num = get_bits(&h->gb, h->sps.log2_max_frame_num);

    h->mb_mbaff        = 0;
    h->mb_aff_frame    = 0;
    last_pic_structure = h0->picture_structure;
    last_pic_droppable = h0->droppable;
    h->droppable       = h->nal_ref_idc == 0;
    if (h->sps.frame_mbs_only_flag) {
        h->picture_structure = PICT_FRAME;
    } else {
        if (!h->sps.direct_8x8_inference_flag && slice_type == AV_PICTURE_TYPE_B) {
            av_log(h->avctx, AV_LOG_ERROR, "This stream was generated by a broken encoder, invalid 8x8 inference\n");
            return -1;
        }
        field_pic_flag = get_bits1(&h->gb);
        if (field_pic_flag) {
            bottom_field_flag = get_bits1(&h->gb);
            h->picture_structure = PICT_TOP_FIELD + bottom_field_flag;
        } else {
            h->picture_structure = PICT_FRAME;
            h->mb_aff_frame      = h->sps.mb_aff;
        }
    }
    h->mb_field_decoding_flag = h->picture_structure != PICT_FRAME;

    if (h0->current_slice != 0) {
        if (last_pic_structure != h->picture_structure ||
            last_pic_droppable != h->droppable) {
            av_log(h->avctx, AV_LOG_ERROR,
                   "Changing field mode (%d -> %d) between slices is not allowed\n",
                   last_pic_structure, h->picture_structure);
            h->picture_structure = last_pic_structure;
            h->droppable         = last_pic_droppable;
            return AVERROR_INVALIDDATA;
        } else if (!h0->cur_pic_ptr) {
            av_log(h->avctx, AV_LOG_ERROR,
                   "unset cur_pic_ptr on slice %d\n",
                   h0->current_slice + 1);
            return AVERROR_INVALIDDATA;
        }
    } else {
        /* Shorten frame num gaps so we don't have to allocate reference
         * frames just to throw them away */
        if (h->frame_num != h->prev_frame_num) {
            int unwrap_prev_frame_num = h->prev_frame_num;
            int max_frame_num         = 1 << h->sps.log2_max_frame_num;

            if (unwrap_prev_frame_num > h->frame_num)
                unwrap_prev_frame_num -= max_frame_num;

            if ((h->frame_num - unwrap_prev_frame_num) > h->sps.ref_frame_count) {
                unwrap_prev_frame_num = (h->frame_num - h->sps.ref_frame_count) - 1;
                if (unwrap_prev_frame_num < 0)
                    unwrap_prev_frame_num += max_frame_num;

                h->prev_frame_num = unwrap_prev_frame_num;
            }
        }

        /* See if we have a decoded first field looking for a pair...
         * Here, we're using that to see if we should mark previously
         * decode frames as "finished".
         * We have to do that before the "dummy" in-between frame allocation,
         * since that can modify h->cur_pic_ptr. */
        if (h0->first_field) {
            assert(h0->cur_pic_ptr);
            assert(h0->cur_pic_ptr->f.buf[0]);
            assert(h0->cur_pic_ptr->reference != DELAYED_PIC_REF);

            /* Mark old field/frame as completed */
            if (h0->cur_pic_ptr->tf.owner == h0->avctx) {
                ff_thread_report_progress(&h0->cur_pic_ptr->tf, INT_MAX,
                                          last_pic_structure == PICT_BOTTOM_FIELD);
            }

            /* figure out if we have a complementary field pair */
            if (!FIELD_PICTURE(h) || h->picture_structure == last_pic_structure) {
                /* Previous field is unmatched. Don't display it, but let it
                 * remain for reference if marked as such. */
                if (last_pic_structure != PICT_FRAME) {
                    ff_thread_report_progress(&h0->cur_pic_ptr->tf, INT_MAX,
                                              last_pic_structure == PICT_TOP_FIELD);
                }
            } else {
                if (h0->cur_pic_ptr->frame_num != h->frame_num) {
                    /* This and previous field were reference, but had
                     * different frame_nums. Consider this field first in
                     * pair. Throw away previous field except for reference
                     * purposes. */
                    if (last_pic_structure != PICT_FRAME) {
                        ff_thread_report_progress(&h0->cur_pic_ptr->tf, INT_MAX,
                                                  last_pic_structure == PICT_TOP_FIELD);
                    }
                } else {
                    /* Second field in complementary pair */
                    if (!((last_pic_structure   == PICT_TOP_FIELD &&
                           h->picture_structure == PICT_BOTTOM_FIELD) ||
                          (last_pic_structure   == PICT_BOTTOM_FIELD &&
                           h->picture_structure == PICT_TOP_FIELD))) {
                        av_log(h->avctx, AV_LOG_ERROR,
                               "Invalid field mode combination %d/%d\n",
                               last_pic_structure, h->picture_structure);
                        h->picture_structure = last_pic_structure;
                        h->droppable         = last_pic_droppable;
                        return AVERROR_INVALIDDATA;
                    } else if (last_pic_droppable != h->droppable) {
                        avpriv_request_sample(h->avctx,
                                              "Found reference and non-reference fields in the same frame, which");
                        h->picture_structure = last_pic_structure;
                        h->droppable         = last_pic_droppable;
                        return AVERROR_PATCHWELCOME;
                    }
                }
            }
        }

        while (h->frame_num != h->prev_frame_num && !h0->first_field &&
               h->frame_num != (h->prev_frame_num + 1) % (1 << h->sps.log2_max_frame_num)) {
            H264Picture *prev = h->short_ref_count ? h->short_ref[0] : NULL;
            av_log(h->avctx, AV_LOG_DEBUG, "Frame num gap %d %d\n",
                   h->frame_num, h->prev_frame_num);
            if (!h->sps.gaps_in_frame_num_allowed_flag)
                for(i=0; i<FF_ARRAY_ELEMS(h->last_pocs); i++)
                    h->last_pocs[i] = INT_MIN;
            ret = h264_frame_start(h);
            if (ret < 0) {
                h0->first_field = 0;
                return ret;
            }

            h->prev_frame_num++;
            h->prev_frame_num        %= 1 << h->sps.log2_max_frame_num;
            h->cur_pic_ptr->frame_num = h->prev_frame_num;
            h->cur_pic_ptr->invalid_gap = !h->sps.gaps_in_frame_num_allowed_flag;
            ff_thread_report_progress(&h->cur_pic_ptr->tf, INT_MAX, 0);
            ff_thread_report_progress(&h->cur_pic_ptr->tf, INT_MAX, 1);
            ret = ff_generate_sliding_window_mmcos(h, 1);
            if (ret < 0 && (h->avctx->err_recognition & AV_EF_EXPLODE))
                return ret;
            ret = ff_h264_execute_ref_pic_marking(h, h->mmco, h->mmco_index);
            if (ret < 0 && (h->avctx->err_recognition & AV_EF_EXPLODE))
                return ret;
            /* Error concealment: If a ref is missing, copy the previous ref
             * in its place.
             * FIXME: Avoiding a memcpy would be nice, but ref handling makes
             * many assumptions about there being no actual duplicates.
             * FIXME: This does not copy padding for out-of-frame motion
             * vectors.  Given we are concealing a lost frame, this probably
             * is not noticeable by comparison, but it should be fixed. */
            if (h->short_ref_count) {
                if (prev) {
                    av_image_copy(h->short_ref[0]->f.data,
                                  h->short_ref[0]->f.linesize,
                                  (const uint8_t **)prev->f.data,
                                  prev->f.linesize,
                                  h->avctx->pix_fmt,
                                  h->mb_width  * 16,
                                  h->mb_height * 16);
                    h->short_ref[0]->poc = prev->poc + 2;
                }
                h->short_ref[0]->frame_num = h->prev_frame_num;
            }
        }

        /* See if we have a decoded first field looking for a pair...
         * We're using that to see whether to continue decoding in that
         * frame, or to allocate a new one. */
        if (h0->first_field) {
            assert(h0->cur_pic_ptr);
            assert(h0->cur_pic_ptr->f.buf[0]);
            assert(h0->cur_pic_ptr->reference != DELAYED_PIC_REF);

            /* figure out if we have a complementary field pair */
            if (!FIELD_PICTURE(h) || h->picture_structure == last_pic_structure) {
                /* Previous field is unmatched. Don't display it, but let it
                 * remain for reference if marked as such. */
                h0->missing_fields ++;
                h0->cur_pic_ptr = NULL;
                h0->first_field = FIELD_PICTURE(h);
            } else {
                h0->missing_fields = 0;
                if (h0->cur_pic_ptr->frame_num != h->frame_num) {
                    ff_thread_report_progress(&h0->cur_pic_ptr->tf, INT_MAX,
                                              h0->picture_structure==PICT_BOTTOM_FIELD);
                    /* This and the previous field had different frame_nums.
                     * Consider this field first in pair. Throw away previous
                     * one except for reference purposes. */
                    h0->first_field = 1;
                    h0->cur_pic_ptr = NULL;
                } else {
                    /* Second field in complementary pair */
                    h0->first_field = 0;
                }
            }
        } else {
            /* Frame or first field in a potentially complementary pair */
            h0->first_field = FIELD_PICTURE(h);
        }

        if (!FIELD_PICTURE(h) || h0->first_field) {
            if (h264_frame_start(h) < 0) {
                h0->first_field = 0;
                return AVERROR_INVALIDDATA;
            }
        } else {
            release_unused_pictures(h, 0);
        }
        /* Some macroblocks can be accessed before they're available in case
        * of lost slices, MBAFF or threading. */
        if (FIELD_PICTURE(h)) {
            for(i = (h->picture_structure == PICT_BOTTOM_FIELD); i<h->mb_height; i++)
                memset(h->slice_table + i*h->mb_stride, -1, (h->mb_stride - (i+1==h->mb_height)) * sizeof(*h->slice_table));
        } else {
            memset(h->slice_table, -1,
                (h->mb_height * h->mb_stride - 1) * sizeof(*h->slice_table));
        }
        h0->last_slice_type = -1;
    }
    if (h != h0 && (ret = clone_slice(h, h0)) < 0)
        return ret;

    /* can't be in alloc_tables because linesize isn't known there.
     * FIXME: redo bipred weight to not require extra buffer? */
    for (i = 0; i < h->slice_context_count; i++)
        if (h->thread_context[i]) {
            ret = alloc_scratch_buffers(h->thread_context[i], h->linesize);
            if (ret < 0)
                return ret;
        }

    h->cur_pic_ptr->frame_num = h->frame_num; // FIXME frame_num cleanup

    av_assert1(h->mb_num == h->mb_width * h->mb_height);
    if (first_mb_in_slice << FIELD_OR_MBAFF_PICTURE(h) >= h->mb_num ||
        first_mb_in_slice >= h->mb_num) {
        av_log(h->avctx, AV_LOG_ERROR, "first_mb_in_slice overflow\n");
        return AVERROR_INVALIDDATA;
    }
    h->resync_mb_x = h->mb_x =  first_mb_in_slice % h->mb_width;
    h->resync_mb_y = h->mb_y = (first_mb_in_slice / h->mb_width) <<
                               FIELD_OR_MBAFF_PICTURE(h);
    if (h->picture_structure == PICT_BOTTOM_FIELD)
        h->resync_mb_y = h->mb_y = h->mb_y + 1;
    av_assert1(h->mb_y < h->mb_height);

    if (h->picture_structure == PICT_FRAME) {
        h->curr_pic_num = h->frame_num;
        h->max_pic_num  = 1 << h->sps.log2_max_frame_num;
    } else {
        h->curr_pic_num = 2 * h->frame_num + 1;
        h->max_pic_num  = 1 << (h->sps.log2_max_frame_num + 1);
    }

    if (h->nal_unit_type == NAL_IDR_SLICE)
        get_ue_golomb(&h->gb); /* idr_pic_id */

    if (h->sps.poc_type == 0) {
        h->poc_lsb = get_bits(&h->gb, h->sps.log2_max_poc_lsb);

        if (h->pps.pic_order_present == 1 && h->picture_structure == PICT_FRAME)
            h->delta_poc_bottom = get_se_golomb(&h->gb);
    }

    if (h->sps.poc_type == 1 && !h->sps.delta_pic_order_always_zero_flag) {
        h->delta_poc[0] = get_se_golomb(&h->gb);

        if (h->pps.pic_order_present == 1 && h->picture_structure == PICT_FRAME)
            h->delta_poc[1] = get_se_golomb(&h->gb);
    }

    ff_init_poc(h, h->cur_pic_ptr->field_poc, &h->cur_pic_ptr->poc);

    if (h->pps.redundant_pic_cnt_present)
        h->redundant_pic_count = get_ue_golomb(&h->gb);

    ret = ff_set_ref_count(h);
    if (ret < 0)
        return ret;

    if (slice_type != AV_PICTURE_TYPE_I &&
        (h0->current_slice == 0 ||
         slice_type != h0->last_slice_type ||
         memcmp(h0->last_ref_count, h0->ref_count, sizeof(h0->ref_count)))) {

        ff_h264_fill_default_ref_list(h);
    }

    if (h->slice_type_nos != AV_PICTURE_TYPE_I) {
       ret = ff_h264_decode_ref_pic_list_reordering(h);
       if (ret < 0) {
           h->ref_count[1] = h->ref_count[0] = 0;
           return ret;
       }
    }

    if ((h->pps.weighted_pred && h->slice_type_nos == AV_PICTURE_TYPE_P) ||
        (h->pps.weighted_bipred_idc == 1 &&
         h->slice_type_nos == AV_PICTURE_TYPE_B))
        ff_pred_weight_table(h);
    else if (h->pps.weighted_bipred_idc == 2 &&
             h->slice_type_nos == AV_PICTURE_TYPE_B) {
        implicit_weight_table(h, -1);
    } else {
        h->use_weight = 0;
        for (i = 0; i < 2; i++) {
            h->luma_weight_flag[i]   = 0;
            h->chroma_weight_flag[i] = 0;
        }
    }

    // If frame-mt is enabled, only update mmco tables for the first slice
    // in a field. Subsequent slices can temporarily clobber h->mmco_index
    // or h->mmco, which will cause ref list mix-ups and decoding errors
    // further down the line. This may break decoding if the first slice is
    // corrupt, thus we only do this if frame-mt is enabled.
    if (h->nal_ref_idc) {
        ret = ff_h264_decode_ref_pic_marking(h0, &h->gb,
                                             !(h->avctx->active_thread_type & FF_THREAD_FRAME) ||
                                             h0->current_slice == 0);
        if (ret < 0 && (h->avctx->err_recognition & AV_EF_EXPLODE))
            return AVERROR_INVALIDDATA;
    }

    if (FRAME_MBAFF(h)) {
        ff_h264_fill_mbaff_ref_list(h);

        if (h->pps.weighted_bipred_idc == 2 && h->slice_type_nos == AV_PICTURE_TYPE_B) {
            implicit_weight_table(h, 0);
            implicit_weight_table(h, 1);
        }
    }

    if (h->slice_type_nos == AV_PICTURE_TYPE_B && !h->direct_spatial_mv_pred)
        ff_h264_direct_dist_scale_factor(h);
    ff_h264_direct_ref_list_init(h);

    if (h->slice_type_nos != AV_PICTURE_TYPE_I && h->pps.cabac) {
        tmp = get_ue_golomb_31(&h->gb);
        if (tmp > 2) {
            av_log(h->avctx, AV_LOG_ERROR, "cabac_init_idc %u overflow\n", tmp);
            return AVERROR_INVALIDDATA;
        }
        h->cabac_init_idc = tmp;
    }

    h->last_qscale_diff = 0;
    tmp = h->pps.init_qp + get_se_golomb(&h->gb);
    if (tmp > 51 + 6 * (h->sps.bit_depth_luma - 8)) {
        av_log(h->avctx, AV_LOG_ERROR, "QP %u out of range\n", tmp);
        return AVERROR_INVALIDDATA;
    }
    h->qscale       = tmp;
    h->chroma_qp[0] = get_chroma_qp(h, 0, h->qscale);
    h->chroma_qp[1] = get_chroma_qp(h, 1, h->qscale);
    // FIXME qscale / qp ... stuff
    if (h->slice_type == AV_PICTURE_TYPE_SP)
        get_bits1(&h->gb); /* sp_for_switch_flag */
    if (h->slice_type == AV_PICTURE_TYPE_SP ||
        h->slice_type == AV_PICTURE_TYPE_SI)
        get_se_golomb(&h->gb); /* slice_qs_delta */

    h->deblocking_filter     = 1;
    h->slice_alpha_c0_offset = 0;
    h->slice_beta_offset     = 0;
    if (h->pps.deblocking_filter_parameters_present) {
        tmp = get_ue_golomb_31(&h->gb);
        if (tmp > 2) {
            av_log(h->avctx, AV_LOG_ERROR,
                   "deblocking_filter_idc %u out of range\n", tmp);
            return AVERROR_INVALIDDATA;
        }
        h->deblocking_filter = tmp;
        if (h->deblocking_filter < 2)
            h->deblocking_filter ^= 1;  // 1<->0

        if (h->deblocking_filter) {
            h->slice_alpha_c0_offset = get_se_golomb(&h->gb) * 2;
            h->slice_beta_offset     = get_se_golomb(&h->gb) * 2;
            if (h->slice_alpha_c0_offset >  12 ||
                h->slice_alpha_c0_offset < -12 ||
                h->slice_beta_offset >  12     ||
                h->slice_beta_offset < -12) {
                av_log(h->avctx, AV_LOG_ERROR,
                       "deblocking filter parameters %d %d out of range\n",
                       h->slice_alpha_c0_offset, h->slice_beta_offset);
                return AVERROR_INVALIDDATA;
            }
        }
    }

    if (h->avctx->skip_loop_filter >= AVDISCARD_ALL ||
        (h->avctx->skip_loop_filter >= AVDISCARD_NONKEY &&
         h->nal_unit_type != NAL_IDR_SLICE) ||
        (h->avctx->skip_loop_filter >= AVDISCARD_NONINTRA &&
         h->slice_type_nos != AV_PICTURE_TYPE_I) ||
        (h->avctx->skip_loop_filter >= AVDISCARD_BIDIR  &&
         h->slice_type_nos == AV_PICTURE_TYPE_B) ||
        (h->avctx->skip_loop_filter >= AVDISCARD_NONREF &&
         h->nal_ref_idc == 0))
        h->deblocking_filter = 0;

    if (h->deblocking_filter == 1 && h0->max_contexts > 1) {
        if (h->avctx->flags2 & CODEC_FLAG2_FAST) {
            /* Cheat slightly for speed:
             * Do not bother to deblock across slices. */
            h->deblocking_filter = 2;
        } else {
            h0->max_contexts = 1;
            if (!h0->single_decode_warning) {
                av_log(h->avctx, AV_LOG_INFO,
                       "Cannot parallelize slice decoding with deblocking filter type 1, decoding such frames in sequential order\n"
                       "To parallelize slice decoding you need video encoded with disable_deblocking_filter_idc set to 2 (deblock only edges that do not cross slices).\n"
                       "Setting the flags2 libavcodec option to +fast (-flags2 +fast) will disable deblocking across slices and enable parallel slice decoding "
                       "but will generate non-standard-compliant output.\n");
                h0->single_decode_warning = 1;
            }
            if (h != h0) {
                av_log(h->avctx, AV_LOG_ERROR,
                       "Deblocking switched inside frame.\n");
                return SLICE_SINGLETHREAD;
            }
        }
    }
    h->qp_thresh = 15 -
                   FFMIN(h->slice_alpha_c0_offset, h->slice_beta_offset) -
                   FFMAX3(0,
                          h->pps.chroma_qp_index_offset[0],
                          h->pps.chroma_qp_index_offset[1]) +
                   6 * (h->sps.bit_depth_luma - 8);

    h0->last_slice_type = slice_type;
    memcpy(h0->last_ref_count, h0->ref_count, sizeof(h0->last_ref_count));
    h->slice_num        = ++h0->current_slice;

    if (h->slice_num)
        h0->slice_row[(h->slice_num-1)&(MAX_SLICES-1)]= h->resync_mb_y;
    if (   h0->slice_row[h->slice_num&(MAX_SLICES-1)] + 3 >= h->resync_mb_y
        && h0->slice_row[h->slice_num&(MAX_SLICES-1)] <= h->resync_mb_y
        && h->slice_num >= MAX_SLICES) {
        //in case of ASO this check needs to be updated depending on how we decide to assign slice numbers in this case
        av_log(h->avctx, AV_LOG_WARNING, "Possibly too many slices (%d >= %d), increase MAX_SLICES and recompile if there are artifacts\n", h->slice_num, MAX_SLICES);
    }

    for (j = 0; j < 2; j++) {
        int id_list[16];
        int *ref2frm = h->ref2frm[h->slice_num & (MAX_SLICES - 1)][j];
        for (i = 0; i < 16; i++) {
            id_list[i] = 60;
            if (j < h->list_count && i < h->ref_count[j] &&
                h->ref_list[j][i].f.buf[0]) {
                int k;
                AVBuffer *buf = h->ref_list[j][i].f.buf[0]->buffer;
                for (k = 0; k < h->short_ref_count; k++)
                    if (h->short_ref[k]->f.buf[0]->buffer == buf) {
                        id_list[i] = k;
                        break;
                    }
                for (k = 0; k < h->long_ref_count; k++)
                    if (h->long_ref[k] && h->long_ref[k]->f.buf[0]->buffer == buf) {
                        id_list[i] = h->short_ref_count + k;
                        break;
                    }
            }
        }

        ref2frm[0] =
        ref2frm[1] = -1;
        for (i = 0; i < 16; i++)
            ref2frm[i + 2] = 4 * id_list[i] + (h->ref_list[j][i].reference & 3);
        ref2frm[18 + 0] =
        ref2frm[18 + 1] = -1;
        for (i = 16; i < 48; i++)
            ref2frm[i + 4] = 4 * id_list[(i - 16) >> 1] +
                             (h->ref_list[j][i].reference & 3);
    }

    if (h->ref_count[0]) {
        ff_h264_set_erpic(&h->er.last_pic, &h->ref_list[0][0]);
    } else if (h->last_pic_for_ec.f.buf[0]) {
        ff_h264_set_erpic(&h->er.last_pic, &h->last_pic_for_ec);
    }

    if (h->ref_count[1]) ff_h264_set_erpic(&h->er.next_pic, &h->ref_list[1][0]);

    h->er.ref_count = h->ref_count[0];
    h0->au_pps_id = pps_id;
    h->sps.new =
    h0->sps_buffers[h->pps.sps_id]->new = 0;
    h->current_sps_id = h->pps.sps_id;

    if (h->avctx->debug & FF_DEBUG_PICT_INFO) {
        av_log(h->avctx, AV_LOG_DEBUG,
               "slice:%d %s mb:%d %c%s%s pps:%u frame:%d poc:%d/%d ref:%d/%d qp:%d loop:%d:%d:%d weight:%d%s %s\n",
               h->slice_num,
               (h->picture_structure == PICT_FRAME ? "F" : h->picture_structure == PICT_TOP_FIELD ? "T" : "B"),
               first_mb_in_slice,
               av_get_picture_type_char(h->slice_type),
               h->slice_type_fixed ? " fix" : "",
               h->nal_unit_type == NAL_IDR_SLICE ? " IDR" : "",
               pps_id, h->frame_num,
               h->cur_pic_ptr->field_poc[0],
               h->cur_pic_ptr->field_poc[1],
               h->ref_count[0], h->ref_count[1],
               h->qscale,
               h->deblocking_filter,
               h->slice_alpha_c0_offset, h->slice_beta_offset,
               h->use_weight,
               h->use_weight == 1 && h->use_weight_chroma ? "c" : "",
               h->slice_type == AV_PICTURE_TYPE_B ? (h->direct_spatial_mv_pred ? "SPAT" : "TEMP") : "");
    }

    return 0;
}

int ff_h264_get_slice_type(const H264Context *h)
{
    switch (h->slice_type) {
    case AV_PICTURE_TYPE_P:
        return 0;
    case AV_PICTURE_TYPE_B:
        return 1;
    case AV_PICTURE_TYPE_I:
        return 2;
    case AV_PICTURE_TYPE_SP:
        return 3;
    case AV_PICTURE_TYPE_SI:
        return 4;
    default:
        return AVERROR_INVALIDDATA;
    }
}

static av_always_inline void fill_filter_caches_inter(H264Context *h,
                                                      int mb_type, int top_xy,
                                                      int left_xy[LEFT_MBS],
                                                      int top_type,
                                                      int left_type[LEFT_MBS],
                                                      int mb_xy, int list)
{
    int b_stride = h->b_stride;
    int16_t(*mv_dst)[2] = &h->mv_cache[list][scan8[0]];
    int8_t *ref_cache = &h->ref_cache[list][scan8[0]];
    if (IS_INTER(mb_type) || IS_DIRECT(mb_type)) {
        if (USES_LIST(top_type, list)) {
            const int b_xy  = h->mb2b_xy[top_xy] + 3 * b_stride;
            const int b8_xy = 4 * top_xy + 2;
            int (*ref2frm)[64] = (void*)(h->ref2frm[h->slice_table[top_xy] & (MAX_SLICES - 1)][0] + (MB_MBAFF(h) ? 20 : 2));
            AV_COPY128(mv_dst - 1 * 8, h->cur_pic.motion_val[list][b_xy + 0]);
            ref_cache[0 - 1 * 8] =
            ref_cache[1 - 1 * 8] = ref2frm[list][h->cur_pic.ref_index[list][b8_xy + 0]];
            ref_cache[2 - 1 * 8] =
            ref_cache[3 - 1 * 8] = ref2frm[list][h->cur_pic.ref_index[list][b8_xy + 1]];
        } else {
            AV_ZERO128(mv_dst - 1 * 8);
            AV_WN32A(&ref_cache[0 - 1 * 8], ((LIST_NOT_USED) & 0xFF) * 0x01010101u);
        }

        if (!IS_INTERLACED(mb_type ^ left_type[LTOP])) {
            if (USES_LIST(left_type[LTOP], list)) {
                const int b_xy  = h->mb2b_xy[left_xy[LTOP]] + 3;
                const int b8_xy = 4 * left_xy[LTOP] + 1;
                int (*ref2frm)[64] =(void*)( h->ref2frm[h->slice_table[left_xy[LTOP]] & (MAX_SLICES - 1)][0] + (MB_MBAFF(h) ? 20 : 2));
                AV_COPY32(mv_dst - 1 +  0, h->cur_pic.motion_val[list][b_xy + b_stride * 0]);
                AV_COPY32(mv_dst - 1 +  8, h->cur_pic.motion_val[list][b_xy + b_stride * 1]);
                AV_COPY32(mv_dst - 1 + 16, h->cur_pic.motion_val[list][b_xy + b_stride * 2]);
                AV_COPY32(mv_dst - 1 + 24, h->cur_pic.motion_val[list][b_xy + b_stride * 3]);
                ref_cache[-1 +  0] =
                ref_cache[-1 +  8] = ref2frm[list][h->cur_pic.ref_index[list][b8_xy + 2 * 0]];
                ref_cache[-1 + 16] =
                ref_cache[-1 + 24] = ref2frm[list][h->cur_pic.ref_index[list][b8_xy + 2 * 1]];
            } else {
                AV_ZERO32(mv_dst - 1 +  0);
                AV_ZERO32(mv_dst - 1 +  8);
                AV_ZERO32(mv_dst - 1 + 16);
                AV_ZERO32(mv_dst - 1 + 24);
                ref_cache[-1 +  0] =
                ref_cache[-1 +  8] =
                ref_cache[-1 + 16] =
                ref_cache[-1 + 24] = LIST_NOT_USED;
            }
        }
    }

    if (!USES_LIST(mb_type, list)) {
        fill_rectangle(mv_dst, 4, 4, 8, pack16to32(0, 0), 4);
        AV_WN32A(&ref_cache[0 * 8], ((LIST_NOT_USED) & 0xFF) * 0x01010101u);
        AV_WN32A(&ref_cache[1 * 8], ((LIST_NOT_USED) & 0xFF) * 0x01010101u);
        AV_WN32A(&ref_cache[2 * 8], ((LIST_NOT_USED) & 0xFF) * 0x01010101u);
        AV_WN32A(&ref_cache[3 * 8], ((LIST_NOT_USED) & 0xFF) * 0x01010101u);
        return;
    }

    {
        int8_t *ref = &h->cur_pic.ref_index[list][4 * mb_xy];
        int (*ref2frm)[64] = (void*)(h->ref2frm[h->slice_num & (MAX_SLICES - 1)][0] + (MB_MBAFF(h) ? 20 : 2));
        uint32_t ref01 = (pack16to32(ref2frm[list][ref[0]], ref2frm[list][ref[1]]) & 0x00FF00FF) * 0x0101;
        uint32_t ref23 = (pack16to32(ref2frm[list][ref[2]], ref2frm[list][ref[3]]) & 0x00FF00FF) * 0x0101;
        AV_WN32A(&ref_cache[0 * 8], ref01);
        AV_WN32A(&ref_cache[1 * 8], ref01);
        AV_WN32A(&ref_cache[2 * 8], ref23);
        AV_WN32A(&ref_cache[3 * 8], ref23);
    }

    {
        int16_t(*mv_src)[2] = &h->cur_pic.motion_val[list][4 * h->mb_x + 4 * h->mb_y * b_stride];
        AV_COPY128(mv_dst + 8 * 0, mv_src + 0 * b_stride);
        AV_COPY128(mv_dst + 8 * 1, mv_src + 1 * b_stride);
        AV_COPY128(mv_dst + 8 * 2, mv_src + 2 * b_stride);
        AV_COPY128(mv_dst + 8 * 3, mv_src + 3 * b_stride);
    }
}

/**
 *
 * @return non zero if the loop filter can be skipped
 */
static int fill_filter_caches(H264Context *h, int mb_type)
{
    const int mb_xy = h->mb_xy;
    int top_xy, left_xy[LEFT_MBS];
    int top_type, left_type[LEFT_MBS];
    uint8_t *nnz;
    uint8_t *nnz_cache;

    top_xy = mb_xy - (h->mb_stride << MB_FIELD(h));

    /* Wow, what a mess, why didn't they simplify the interlacing & intra
     * stuff, I can't imagine that these complex rules are worth it. */

    left_xy[LBOT] = left_xy[LTOP] = mb_xy - 1;
    if (FRAME_MBAFF(h)) {
        const int left_mb_field_flag = IS_INTERLACED(h->cur_pic.mb_type[mb_xy - 1]);
        const int curr_mb_field_flag = IS_INTERLACED(mb_type);
        if (h->mb_y & 1) {
            if (left_mb_field_flag != curr_mb_field_flag)
                left_xy[LTOP] -= h->mb_stride;
        } else {
            if (curr_mb_field_flag)
                top_xy += h->mb_stride &
                          (((h->cur_pic.mb_type[top_xy] >> 7) & 1) - 1);
            if (left_mb_field_flag != curr_mb_field_flag)
                left_xy[LBOT] += h->mb_stride;
        }
    }

    h->top_mb_xy        = top_xy;
    h->left_mb_xy[LTOP] = left_xy[LTOP];
    h->left_mb_xy[LBOT] = left_xy[LBOT];
    {
        /* For sufficiently low qp, filtering wouldn't do anything.
         * This is a conservative estimate: could also check beta_offset
         * and more accurate chroma_qp. */
        int qp_thresh = h->qp_thresh; // FIXME strictly we should store qp_thresh for each mb of a slice
        int qp        = h->cur_pic.qscale_table[mb_xy];
        if (qp <= qp_thresh &&
            (left_xy[LTOP] < 0 ||
             ((qp + h->cur_pic.qscale_table[left_xy[LTOP]] + 1) >> 1) <= qp_thresh) &&
            (top_xy < 0 ||
             ((qp + h->cur_pic.qscale_table[top_xy] + 1) >> 1) <= qp_thresh)) {
            if (!FRAME_MBAFF(h))
                return 1;
            if ((left_xy[LTOP] < 0 ||
                 ((qp + h->cur_pic.qscale_table[left_xy[LBOT]] + 1) >> 1) <= qp_thresh) &&
                (top_xy < h->mb_stride ||
                 ((qp + h->cur_pic.qscale_table[top_xy - h->mb_stride] + 1) >> 1) <= qp_thresh))
                return 1;
        }
    }

    top_type        = h->cur_pic.mb_type[top_xy];
    left_type[LTOP] = h->cur_pic.mb_type[left_xy[LTOP]];
    left_type[LBOT] = h->cur_pic.mb_type[left_xy[LBOT]];
    if (h->deblocking_filter == 2) {
        if (h->slice_table[top_xy] != h->slice_num)
            top_type = 0;
        if (h->slice_table[left_xy[LBOT]] != h->slice_num)
            left_type[LTOP] = left_type[LBOT] = 0;
    } else {
        if (h->slice_table[top_xy] == 0xFFFF)
            top_type = 0;
        if (h->slice_table[left_xy[LBOT]] == 0xFFFF)
            left_type[LTOP] = left_type[LBOT] = 0;
    }
    h->top_type        = top_type;
    h->left_type[LTOP] = left_type[LTOP];
    h->left_type[LBOT] = left_type[LBOT];

    if (IS_INTRA(mb_type))
        return 0;

    fill_filter_caches_inter(h, mb_type, top_xy, left_xy,
                             top_type, left_type, mb_xy, 0);
    if (h->list_count == 2)
        fill_filter_caches_inter(h, mb_type, top_xy, left_xy,
                                 top_type, left_type, mb_xy, 1);

    nnz       = h->non_zero_count[mb_xy];
    nnz_cache = h->non_zero_count_cache;
    AV_COPY32(&nnz_cache[4 + 8 * 1], &nnz[0]);
    AV_COPY32(&nnz_cache[4 + 8 * 2], &nnz[4]);
    AV_COPY32(&nnz_cache[4 + 8 * 3], &nnz[8]);
    AV_COPY32(&nnz_cache[4 + 8 * 4], &nnz[12]);
    h->cbp = h->cbp_table[mb_xy];

    if (top_type) {
        nnz = h->non_zero_count[top_xy];
        AV_COPY32(&nnz_cache[4 + 8 * 0], &nnz[3 * 4]);
    }

    if (left_type[LTOP]) {
        nnz = h->non_zero_count[left_xy[LTOP]];
        nnz_cache[3 + 8 * 1] = nnz[3 + 0 * 4];
        nnz_cache[3 + 8 * 2] = nnz[3 + 1 * 4];
        nnz_cache[3 + 8 * 3] = nnz[3 + 2 * 4];
        nnz_cache[3 + 8 * 4] = nnz[3 + 3 * 4];
    }

    /* CAVLC 8x8dct requires NNZ values for residual decoding that differ
     * from what the loop filter needs */
    if (!CABAC(h) && h->pps.transform_8x8_mode) {
        if (IS_8x8DCT(top_type)) {
            nnz_cache[4 + 8 * 0] =
            nnz_cache[5 + 8 * 0] = (h->cbp_table[top_xy] & 0x4000) >> 12;
            nnz_cache[6 + 8 * 0] =
            nnz_cache[7 + 8 * 0] = (h->cbp_table[top_xy] & 0x8000) >> 12;
        }
        if (IS_8x8DCT(left_type[LTOP])) {
            nnz_cache[3 + 8 * 1] =
            nnz_cache[3 + 8 * 2] = (h->cbp_table[left_xy[LTOP]] & 0x2000) >> 12; // FIXME check MBAFF
        }
        if (IS_8x8DCT(left_type[LBOT])) {
            nnz_cache[3 + 8 * 3] =
            nnz_cache[3 + 8 * 4] = (h->cbp_table[left_xy[LBOT]] & 0x8000) >> 12; // FIXME check MBAFF
        }

        if (IS_8x8DCT(mb_type)) {
            nnz_cache[scan8[0]] =
            nnz_cache[scan8[1]] =
            nnz_cache[scan8[2]] =
            nnz_cache[scan8[3]] = (h->cbp & 0x1000) >> 12;

            nnz_cache[scan8[0 + 4]] =
            nnz_cache[scan8[1 + 4]] =
            nnz_cache[scan8[2 + 4]] =
            nnz_cache[scan8[3 + 4]] = (h->cbp & 0x2000) >> 12;

            nnz_cache[scan8[0 + 8]] =
            nnz_cache[scan8[1 + 8]] =
            nnz_cache[scan8[2 + 8]] =
            nnz_cache[scan8[3 + 8]] = (h->cbp & 0x4000) >> 12;

            nnz_cache[scan8[0 + 12]] =
            nnz_cache[scan8[1 + 12]] =
            nnz_cache[scan8[2 + 12]] =
            nnz_cache[scan8[3 + 12]] = (h->cbp & 0x8000) >> 12;
        }
    }

    return 0;
}

static void loop_filter(H264Context *h, int start_x, int end_x)
{
    uint8_t *dest_y, *dest_cb, *dest_cr;
    int linesize, uvlinesize, mb_x, mb_y;
    const int end_mb_y       = h->mb_y + FRAME_MBAFF(h);
    const int old_slice_type = h->slice_type;
    const int pixel_shift    = h->pixel_shift;
    const int block_h        = 16 >> h->chroma_y_shift;

    if (h->deblocking_filter) {
        for (mb_x = start_x; mb_x < end_x; mb_x++)
            for (mb_y = end_mb_y - FRAME_MBAFF(h); mb_y <= end_mb_y; mb_y++) {
                int mb_xy, mb_type;
                mb_xy         = h->mb_xy = mb_x + mb_y * h->mb_stride;
                h->slice_num  = h->slice_table[mb_xy];
                mb_type       = h->cur_pic.mb_type[mb_xy];
                h->list_count = h->list_counts[mb_xy];

                if (FRAME_MBAFF(h))
                    h->mb_mbaff               =
                    h->mb_field_decoding_flag = !!IS_INTERLACED(mb_type);

                h->mb_x = mb_x;
                h->mb_y = mb_y;
                dest_y  = h->cur_pic.f.data[0] +
                          ((mb_x << pixel_shift) + mb_y * h->linesize) * 16;
                dest_cb = h->cur_pic.f.data[1] +
                          (mb_x << pixel_shift) * (8 << CHROMA444(h)) +
                          mb_y * h->uvlinesize * block_h;
                dest_cr = h->cur_pic.f.data[2] +
                          (mb_x << pixel_shift) * (8 << CHROMA444(h)) +
                          mb_y * h->uvlinesize * block_h;
                // FIXME simplify above

                if (MB_FIELD(h)) {
                    linesize   = h->mb_linesize   = h->linesize   * 2;
                    uvlinesize = h->mb_uvlinesize = h->uvlinesize * 2;
                    if (mb_y & 1) { // FIXME move out of this function?
                        dest_y  -= h->linesize   * 15;
                        dest_cb -= h->uvlinesize * (block_h - 1);
                        dest_cr -= h->uvlinesize * (block_h - 1);
                    }
                } else {
                    linesize   = h->mb_linesize   = h->linesize;
                    uvlinesize = h->mb_uvlinesize = h->uvlinesize;
                }
                backup_mb_border(h, dest_y, dest_cb, dest_cr, linesize,
                                 uvlinesize, 0);
                if (fill_filter_caches(h, mb_type))
                    continue;
                h->chroma_qp[0] = get_chroma_qp(h, 0, h->cur_pic.qscale_table[mb_xy]);
                h->chroma_qp[1] = get_chroma_qp(h, 1, h->cur_pic.qscale_table[mb_xy]);

                if (FRAME_MBAFF(h)) {
                    ff_h264_filter_mb(h, mb_x, mb_y, dest_y, dest_cb, dest_cr,
                                      linesize, uvlinesize);
                } else {
                    ff_h264_filter_mb_fast(h, mb_x, mb_y, dest_y, dest_cb,
                                           dest_cr, linesize, uvlinesize);
                }
            }
    }
    h->slice_type   = old_slice_type;
    h->mb_x         = end_x;
    h->mb_y         = end_mb_y - FRAME_MBAFF(h);
    h->chroma_qp[0] = get_chroma_qp(h, 0, h->qscale);
    h->chroma_qp[1] = get_chroma_qp(h, 1, h->qscale);
}

static void predict_field_decoding_flag(H264Context *h)
{
    const int mb_xy = h->mb_x + h->mb_y * h->mb_stride;
    int mb_type     = (h->slice_table[mb_xy - 1] == h->slice_num) ?
                      h->cur_pic.mb_type[mb_xy - 1] :
                      (h->slice_table[mb_xy - h->mb_stride] == h->slice_num) ?
                      h->cur_pic.mb_type[mb_xy - h->mb_stride] : 0;
    h->mb_mbaff     = h->mb_field_decoding_flag = IS_INTERLACED(mb_type) ? 1 : 0;
}

/**
 * Draw edges and report progress for the last MB row.
 */
static void decode_finish_row(H264Context *h)
{
    int top            = 16 * (h->mb_y      >> FIELD_PICTURE(h));
    int pic_height     = 16 *  h->mb_height >> FIELD_PICTURE(h);
    int height         =  16      << FRAME_MBAFF(h);
    int deblock_border = (16 + 4) << FRAME_MBAFF(h);

    if (h->deblocking_filter) {
        if ((top + height) >= pic_height)
            height += deblock_border;
        top -= deblock_border;
    }

    if (top >= pic_height || (top + height) < 0)
        return;

    height = FFMIN(height, pic_height - top);
    if (top < 0) {
        height = top + height;
        top    = 0;
    }

    ff_h264_draw_horiz_band(h, top, height);

    if (h->droppable || h->er.error_occurred)
        return;

    ff_thread_report_progress(&h->cur_pic_ptr->tf, top + height - 1,
                              h->picture_structure == PICT_BOTTOM_FIELD);
}

static void er_add_slice(H264Context *h, int startx, int starty,
                         int endx, int endy, int status)
{
    if (CONFIG_ERROR_RESILIENCE) {
        ERContext *er = &h->er;

        ff_er_add_slice(er, startx, starty, endx, endy, status);
    }
}

static int decode_slice(struct AVCodecContext *avctx, void *arg)
{
    H264Context *h = *(void **)arg;
    int lf_x_start = h->mb_x;

    h->mb_skip_run = -1;

    av_assert0(h->block_offset[15] == (4 * ((scan8[15] - scan8[0]) & 7) << h->pixel_shift) + 4 * h->linesize * ((scan8[15] - scan8[0]) >> 3));

    h->is_complex = FRAME_MBAFF(h) || h->picture_structure != PICT_FRAME ||
                    avctx->codec_id != AV_CODEC_ID_H264 ||
                    (CONFIG_GRAY && (h->flags & CODEC_FLAG_GRAY));

    if (!(h->avctx->active_thread_type & FF_THREAD_SLICE) && h->picture_structure == PICT_FRAME && h->er.error_status_table) {
        const int start_i  = av_clip(h->resync_mb_x + h->resync_mb_y * h->mb_width, 0, h->mb_num - 1);
        if (start_i) {
            int prev_status = h->er.error_status_table[h->er.mb_index2xy[start_i - 1]];
            prev_status &= ~ VP_START;
            if (prev_status != (ER_MV_END | ER_DC_END | ER_AC_END))
                h->er.error_occurred = 1;
        }
    }

    if (h->pps.cabac) {
        /* realign */
        align_get_bits(&h->gb);

        /* init cabac */
        ff_init_cabac_decoder(&h->cabac,
                              h->gb.buffer + get_bits_count(&h->gb) / 8,
                              (get_bits_left(&h->gb) + 7) / 8);

        ff_h264_init_cabac_states(h);

        for (;;) {
            // START_TIMER
            int ret = ff_h264_decode_mb_cabac(h);
            int eos;
            // STOP_TIMER("decode_mb_cabac")

            if (ret >= 0)
                ff_h264_hl_decode_mb(h);

            // FIXME optimal? or let mb_decode decode 16x32 ?
            if (ret >= 0 && FRAME_MBAFF(h)) {
                h->mb_y++;

                ret = ff_h264_decode_mb_cabac(h);

                if (ret >= 0)
                    ff_h264_hl_decode_mb(h);
                h->mb_y--;
            }
            eos = get_cabac_terminate(&h->cabac);

            if ((h->workaround_bugs & FF_BUG_TRUNCATED) &&
                h->cabac.bytestream > h->cabac.bytestream_end + 2) {
                er_add_slice(h, h->resync_mb_x, h->resync_mb_y, h->mb_x - 1,
                             h->mb_y, ER_MB_END);
                if (h->mb_x >= lf_x_start)
                    loop_filter(h, lf_x_start, h->mb_x + 1);
                return 0;
            }
            if (h->cabac.bytestream > h->cabac.bytestream_end + 2 )
                av_log(h->avctx, AV_LOG_DEBUG, "bytestream overread %"PTRDIFF_SPECIFIER"\n", h->cabac.bytestream_end - h->cabac.bytestream);
            if (ret < 0 || h->cabac.bytestream > h->cabac.bytestream_end + 4) {
                av_log(h->avctx, AV_LOG_ERROR,
                       "error while decoding MB %d %d, bytestream %"PTRDIFF_SPECIFIER"\n",
                       h->mb_x, h->mb_y,
                       h->cabac.bytestream_end - h->cabac.bytestream);
                er_add_slice(h, h->resync_mb_x, h->resync_mb_y, h->mb_x,
                             h->mb_y, ER_MB_ERROR);
                return AVERROR_INVALIDDATA;
            }

            if (++h->mb_x >= h->mb_width) {
                loop_filter(h, lf_x_start, h->mb_x);
                h->mb_x = lf_x_start = 0;
                decode_finish_row(h);
                ++h->mb_y;
                if (FIELD_OR_MBAFF_PICTURE(h)) {
                    ++h->mb_y;
                    if (FRAME_MBAFF(h) && h->mb_y < h->mb_height)
                        predict_field_decoding_flag(h);
                }
            }

            if (eos || h->mb_y >= h->mb_height) {
                tprintf(h->avctx, "slice end %d %d\n",
                        get_bits_count(&h->gb), h->gb.size_in_bits);
                er_add_slice(h, h->resync_mb_x, h->resync_mb_y, h->mb_x - 1,
                             h->mb_y, ER_MB_END);
                if (h->mb_x > lf_x_start)
                    loop_filter(h, lf_x_start, h->mb_x);
                return 0;
            }
        }
    } else {
        for (;;) {
            int ret = ff_h264_decode_mb_cavlc(h);

            if (ret >= 0)
                ff_h264_hl_decode_mb(h);

            // FIXME optimal? or let mb_decode decode 16x32 ?
            if (ret >= 0 && FRAME_MBAFF(h)) {
                h->mb_y++;
                ret = ff_h264_decode_mb_cavlc(h);

                if (ret >= 0)
                    ff_h264_hl_decode_mb(h);
                h->mb_y--;
            }

            if (ret < 0) {
                av_log(h->avctx, AV_LOG_ERROR,
                       "error while decoding MB %d %d\n", h->mb_x, h->mb_y);
                er_add_slice(h, h->resync_mb_x, h->resync_mb_y, h->mb_x,
                             h->mb_y, ER_MB_ERROR);
                return ret;
            }

            if (++h->mb_x >= h->mb_width) {
                loop_filter(h, lf_x_start, h->mb_x);
                h->mb_x = lf_x_start = 0;
                decode_finish_row(h);
                ++h->mb_y;
                if (FIELD_OR_MBAFF_PICTURE(h)) {
                    ++h->mb_y;
                    if (FRAME_MBAFF(h) && h->mb_y < h->mb_height)
                        predict_field_decoding_flag(h);
                }
                if (h->mb_y >= h->mb_height) {
                    tprintf(h->avctx, "slice end %d %d\n",
                            get_bits_count(&h->gb), h->gb.size_in_bits);

                    if (   get_bits_left(&h->gb) == 0
                        || get_bits_left(&h->gb) > 0 && !(h->avctx->err_recognition & AV_EF_AGGRESSIVE)) {
                        er_add_slice(h, h->resync_mb_x, h->resync_mb_y,
                                     h->mb_x - 1, h->mb_y, ER_MB_END);

                        return 0;
                    } else {
                        er_add_slice(h, h->resync_mb_x, h->resync_mb_y,
                                     h->mb_x, h->mb_y, ER_MB_END);

                        return AVERROR_INVALIDDATA;
                    }
                }
            }

            if (get_bits_left(&h->gb) <= 0 && h->mb_skip_run <= 0) {
                tprintf(h->avctx, "slice end %d %d\n",
                        get_bits_count(&h->gb), h->gb.size_in_bits);

                if (get_bits_left(&h->gb) == 0) {
                    er_add_slice(h, h->resync_mb_x, h->resync_mb_y,
                                 h->mb_x - 1, h->mb_y, ER_MB_END);
                    if (h->mb_x > lf_x_start)
                        loop_filter(h, lf_x_start, h->mb_x);

                    return 0;
                } else {
                    er_add_slice(h, h->resync_mb_x, h->resync_mb_y, h->mb_x,
                                 h->mb_y, ER_MB_ERROR);

                    return AVERROR_INVALIDDATA;
                }
            }
        }
    }
}

/**
 * Call decode_slice() for each context.
 *
 * @param h h264 master context
 * @param context_count number of contexts to execute
 */
int ff_h264_execute_decode_slices(H264Context *h, unsigned context_count)
{
    AVCodecContext *const avctx = h->avctx;
    H264Context *hx;
    int i;

    av_assert0(h->mb_y < h->mb_height);

    if (h->avctx->hwaccel ||
        h->avctx->codec->capabilities & CODEC_CAP_HWACCEL_VDPAU)
        return 0;
    if (context_count == 1) {
        return decode_slice(avctx, &h);
    } else {
        av_assert0(context_count > 0);
        for (i = 1; i < context_count; i++) {
            hx                 = h->thread_context[i];
            if (CONFIG_ERROR_RESILIENCE) {
                hx->er.error_count = 0;
            }
            hx->x264_build     = h->x264_build;
        }

        avctx->execute(avctx, decode_slice, h->thread_context,
                       NULL, context_count, sizeof(void *));

        /* pull back stuff from slices to master context */
        hx                   = h->thread_context[context_count - 1];
        h->mb_x              = hx->mb_x;
        h->mb_y              = hx->mb_y;
        h->droppable         = hx->droppable;
        h->picture_structure = hx->picture_structure;
        if (CONFIG_ERROR_RESILIENCE) {
            for (i = 1; i < context_count; i++)
                h->er.error_count += h->thread_context[i]->er.error_count;
        }
    }

    return 0;
}<|MERGE_RESOLUTION|>--- conflicted
+++ resolved
@@ -1207,12 +1207,6 @@
                 goto fail;
             }
             c->avctx             = h->avctx;
-<<<<<<< HEAD
-            if (CONFIG_ERROR_RESILIENCE) {
-                c->mecc              = h->mecc;
-            }
-=======
->>>>>>> cf1e0786
             c->vdsp              = h->vdsp;
             c->h264dsp           = h->h264dsp;
             c->h264qpel          = h->h264qpel;
