--- conflicted
+++ resolved
@@ -105,7 +105,6 @@
 }
 #endif
 
-<<<<<<< HEAD
 static void av_always_inline horizontal_fill(unsigned int bpp, uint8_t* dst,
                                              int usePtr, const uint8_t *src,
                                              uint8_t c, int width, int offset)
@@ -146,12 +145,9 @@
     }
 }
 
-static int tiff_unpack_strip(TiffContext *s, uint8_t* dst, int stride, const uint8_t *src, int size, int lines){
-=======
 static int tiff_unpack_strip(TiffContext *s, uint8_t *dst, int stride,
                              const uint8_t *src, int size, int lines)
 {
->>>>>>> 7bf9e339
     int c, line, pixels, code;
     const uint8_t *ssrc = src;
     int width = ((s->width * s->bpp) + 7) >> 3;
@@ -177,17 +173,12 @@
             return -1;
         }
         src = zbuf;
-<<<<<<< HEAD
-        for(line = 0; line < lines; line++){
+        for (line = 0; line < lines; line++) {
             if(s->bpp < 8 && s->avctx->pix_fmt == PIX_FMT_PAL8){
                 horizontal_fill(s->bpp, dst, 1, src, 0, width, 0);
             }else{
                 memcpy(dst, src, width);
             }
-=======
-        for (line = 0; line < lines; line++) {
-            memcpy(dst, src, width);
->>>>>>> 7bf9e339
             dst += stride;
             src += width;
         }
@@ -586,14 +577,9 @@
         gp = buf + count / 3 * off;
         bp = buf + count / 3 * off * 2;
         off = (type_sizes[type] - 1) << 3;
-<<<<<<< HEAD
-        for(i = 0; i < count / 3; i++){
+        for (i = 0; i < count / 3; i++) {
             j = 0xff << 24;
             j |= (tget(&rp, type, s->le) >> off) << 16;
-=======
-        for (i = 0; i < count / 3; i++) {
-            j  = (tget(&rp, type, s->le) >> off) << 16;
->>>>>>> 7bf9e339
             j |= (tget(&gp, type, s->le) >> off) << 8;
             j |=  tget(&bp, type, s->le) >> off;
             pal[i] = j;
@@ -718,7 +704,6 @@
         dst = p->data[0];
         soff = s->bpp >> 3;
         ssize = s->width * soff;
-<<<<<<< HEAD
         if (s->avctx->pix_fmt == PIX_FMT_RGB48LE ||
             s->avctx->pix_fmt == PIX_FMT_RGBA64LE) {
             for (i = 0; i < s->height; i++) {
@@ -734,38 +719,20 @@
                 dst += stride;
             }
         } else {
-            for(i = 0; i < s->height; i++) {
-                for(j = soff; j < ssize; j++)
+            for (i = 0; i < s->height; i++) {
+                for (j = soff; j < ssize; j++)
                     dst[j] += dst[j - soff];
                 dst += stride;
             }
         }
     }
 
-    if(s->invert){
+    if (s->invert) {
         dst = s->picture.data[0];
-        for(i = 0; i < s->height; i++){
-            for(j = 0; j < s->picture.linesize[0]; j++)
+        for (i = 0; i < s->height; i++) {
+            for (j = 0; j < s->picture.linesize[0]; j++)
                 dst[j] = (s->avctx->pix_fmt == PIX_FMT_PAL8 ? (1<<s->bpp) - 1 : 255) - dst[j];
             dst += s->picture.linesize[0];
-=======
-        for (i = 0; i < s->height; i++) {
-            for (j = soff; j < ssize; j++)
-                dst[j] += dst[j - soff];
-            dst += stride;
-        }
-    }
-
-    if (s->invert) {
-        uint8_t *src;
-        int j;
-
-        src = s->picture.data[0];
-        for (j = 0; j < s->height; j++) {
-            for (i = 0; i < s->picture.linesize[0]; i++)
-                src[i] = 255 - src[i];
-            src += s->picture.linesize[0];
->>>>>>> 7bf9e339
         }
     }
     *picture   = s->picture;
