/*
 * ADPCM codecs
 * Copyright (c) 2001-2003 The ffmpeg Project
 *
 * This file is part of FFmpeg.
 *
 * FFmpeg is free software; you can redistribute it and/or
 * modify it under the terms of the GNU Lesser General Public
 * License as published by the Free Software Foundation; either
 * version 2.1 of the License, or (at your option) any later version.
 *
 * FFmpeg is distributed in the hope that it will be useful,
 * but WITHOUT ANY WARRANTY; without even the implied warranty of
 * MERCHANTABILITY or FITNESS FOR A PARTICULAR PURPOSE.  See the GNU
 * Lesser General Public License for more details.
 *
 * You should have received a copy of the GNU Lesser General Public
 * License along with FFmpeg; if not, write to the Free Software
 * Foundation, Inc., 51 Franklin Street, Fifth Floor, Boston, MA 02110-1301 USA
 */
#include "avcodec.h"
#include "get_bits.h"
#include "put_bits.h"
#include "bytestream.h"

/**
 * @file
 * ADPCM codecs.
 * First version by Francois Revol (revol@free.fr)
 * Fringe ADPCM codecs (e.g., DK3, DK4, Westwood)
 *   by Mike Melanson (melanson@pcisys.net)
 * CD-ROM XA ADPCM codec by BERO
 * EA ADPCM decoder by Robin Kay (komadori@myrealbox.com)
 * EA ADPCM R1/R2/R3 decoder by Peter Ross (pross@xvid.org)
 * EA IMA EACS decoder by Peter Ross (pross@xvid.org)
 * EA IMA SEAD decoder by Peter Ross (pross@xvid.org)
 * EA ADPCM XAS decoder by Peter Ross (pross@xvid.org)
 * MAXIS EA ADPCM decoder by Robert Marston (rmarston@gmail.com)
 * THP ADPCM decoder by Marco Gerards (mgerards@xs4all.nl)
 *
 * Features and limitations:
 *
 * Reference documents:
 * http://www.pcisys.net/~melanson/codecs/simpleaudio.html
 * http://www.geocities.com/SiliconValley/8682/aud3.txt
 * http://openquicktime.sourceforge.net/plugins.htm
 * XAnim sources (xa_codec.c) http://www.rasnaimaging.com/people/lapus/download.html
 * http://www.cs.ucla.edu/~leec/mediabench/applications.html
 * SoX source code http://home.sprynet.com/~cbagwell/sox.html
 *
 * CD-ROM XA:
 * http://ku-www.ss.titech.ac.jp/~yatsushi/xaadpcm.html
 * vagpack & depack http://homepages.compuserve.de/bITmASTER32/psx-index.html
 * readstr http://www.geocities.co.jp/Playtown/2004/
 */

#define BLKSIZE 1024

/* step_table[] and index_table[] are from the ADPCM reference source */
/* This is the index table: */
static const int index_table[16] = {
    -1, -1, -1, -1, 2, 4, 6, 8,
    -1, -1, -1, -1, 2, 4, 6, 8,
};

/**
 * This is the step table. Note that many programs use slight deviations from
 * this table, but such deviations are negligible:
 */
static const int step_table[89] = {
    7, 8, 9, 10, 11, 12, 13, 14, 16, 17,
    19, 21, 23, 25, 28, 31, 34, 37, 41, 45,
    50, 55, 60, 66, 73, 80, 88, 97, 107, 118,
    130, 143, 157, 173, 190, 209, 230, 253, 279, 307,
    337, 371, 408, 449, 494, 544, 598, 658, 724, 796,
    876, 963, 1060, 1166, 1282, 1411, 1552, 1707, 1878, 2066,
    2272, 2499, 2749, 3024, 3327, 3660, 4026, 4428, 4871, 5358,
    5894, 6484, 7132, 7845, 8630, 9493, 10442, 11487, 12635, 13899,
    15289, 16818, 18500, 20350, 22385, 24623, 27086, 29794, 32767
};

/* These are for MS-ADPCM */
/* AdaptationTable[], AdaptCoeff1[], and AdaptCoeff2[] are from libsndfile */
static const int AdaptationTable[] = {
        230, 230, 230, 230, 307, 409, 512, 614,
        768, 614, 512, 409, 307, 230, 230, 230
};

/** Divided by 4 to fit in 8-bit integers */
static const uint8_t AdaptCoeff1[] = {
        64, 128, 0, 48, 60, 115, 98
};

/** Divided by 4 to fit in 8-bit integers */
static const int8_t AdaptCoeff2[] = {
        0, -64, 0, 16, 0, -52, -58
};

/* These are for CD-ROM XA ADPCM */
static const int xa_adpcm_table[5][2] = {
   {   0,   0 },
   {  60,   0 },
   { 115, -52 },
   {  98, -55 },
   { 122, -60 }
};

static const int ea_adpcm_table[] = {
    0, 240, 460, 392, 0, 0, -208, -220, 0, 1,
    3, 4, 7, 8, 10, 11, 0, -1, -3, -4
};

// padded to zero where table size is less then 16
static const int swf_index_tables[4][16] = {
    /*2*/ { -1, 2 },
    /*3*/ { -1, -1, 2, 4 },
    /*4*/ { -1, -1, -1, -1, 2, 4, 6, 8 },
    /*5*/ { -1, -1, -1, -1, -1, -1, -1, -1, 1, 2, 4, 6, 8, 10, 13, 16 }
};

static const int yamaha_indexscale[] = {
    230, 230, 230, 230, 307, 409, 512, 614,
    230, 230, 230, 230, 307, 409, 512, 614
};

static const int yamaha_difflookup[] = {
    1, 3, 5, 7, 9, 11, 13, 15,
    -1, -3, -5, -7, -9, -11, -13, -15
};

/* end of tables */

typedef struct ADPCMChannelStatus {
    int predictor;
    short int step_index;
    int step;
    /* for encoding */
    int prev_sample;

    /* MS version */
    short sample1;
    short sample2;
    int coeff1;
    int coeff2;
    int idelta;
} ADPCMChannelStatus;

typedef struct TrellisPath {
    int nibble;
    int prev;
} TrellisPath;

typedef struct TrellisNode {
    uint32_t ssd;
    int path;
    int sample1;
    int sample2;
    int step;
} TrellisNode;

typedef struct ADPCMContext {
    ADPCMChannelStatus status[6];
    TrellisPath *paths;
    TrellisNode *node_buf;
    TrellisNode **nodep_buf;
    uint8_t *trellis_hash;
} ADPCMContext;

#define FREEZE_INTERVAL 128

/* XXX: implement encoding */

#if CONFIG_ENCODERS
static av_cold int adpcm_encode_init(AVCodecContext *avctx)
{
    ADPCMContext *s = avctx->priv_data;
    uint8_t *extradata;
    int i;
    if (avctx->channels > 2)
        return -1; /* only stereo or mono =) */

    if(avctx->trellis && (unsigned)avctx->trellis > 16U){
        av_log(avctx, AV_LOG_ERROR, "invalid trellis size\n");
        return -1;
    }

    if (avctx->trellis) {
        int frontier = 1 << avctx->trellis;
        int max_paths =  frontier * FREEZE_INTERVAL;
        FF_ALLOC_OR_GOTO(avctx, s->paths,     max_paths * sizeof(*s->paths), error);
        FF_ALLOC_OR_GOTO(avctx, s->node_buf,  2 * frontier * sizeof(*s->node_buf), error);
        FF_ALLOC_OR_GOTO(avctx, s->nodep_buf, 2 * frontier * sizeof(*s->nodep_buf), error);
        FF_ALLOC_OR_GOTO(avctx, s->trellis_hash, 65536 * sizeof(*s->trellis_hash), error);
    }

    switch(avctx->codec->id) {
    case CODEC_ID_ADPCM_IMA_WAV:
        avctx->frame_size = (BLKSIZE - 4 * avctx->channels) * 8 / (4 * avctx->channels) + 1; /* each 16 bits sample gives one nibble */
                                                             /* and we have 4 bytes per channel overhead */
        avctx->block_align = BLKSIZE;
        /* seems frame_size isn't taken into account... have to buffer the samples :-( */
        break;
    case CODEC_ID_ADPCM_IMA_QT:
        avctx->frame_size = 64;
        avctx->block_align = 34 * avctx->channels;
        break;
    case CODEC_ID_ADPCM_MS:
        avctx->frame_size = (BLKSIZE - 7 * avctx->channels) * 2 / avctx->channels + 2; /* each 16 bits sample gives one nibble */
                                                             /* and we have 7 bytes per channel overhead */
        avctx->block_align = BLKSIZE;
        avctx->extradata_size = 32;
        extradata = avctx->extradata = av_malloc(avctx->extradata_size);
        if (!extradata)
            return AVERROR(ENOMEM);
        bytestream_put_le16(&extradata, avctx->frame_size);
        bytestream_put_le16(&extradata, 7); /* wNumCoef */
        for (i = 0; i < 7; i++) {
            bytestream_put_le16(&extradata, AdaptCoeff1[i] * 4);
            bytestream_put_le16(&extradata, AdaptCoeff2[i] * 4);
        }
        break;
    case CODEC_ID_ADPCM_YAMAHA:
        avctx->frame_size = BLKSIZE * avctx->channels;
        avctx->block_align = BLKSIZE;
        break;
    case CODEC_ID_ADPCM_SWF:
        if (avctx->sample_rate != 11025 &&
            avctx->sample_rate != 22050 &&
            avctx->sample_rate != 44100) {
            av_log(avctx, AV_LOG_ERROR, "Sample rate must be 11025, 22050 or 44100\n");
            goto error;
        }
        avctx->frame_size = 512 * (avctx->sample_rate / 11025);
        break;
    default:
        goto error;
    }

    avctx->coded_frame= avcodec_alloc_frame();
    avctx->coded_frame->key_frame= 1;

    return 0;
error:
    av_freep(&s->paths);
    av_freep(&s->node_buf);
    av_freep(&s->nodep_buf);
    av_freep(&s->trellis_hash);
    return -1;
}

static av_cold int adpcm_encode_close(AVCodecContext *avctx)
{
    ADPCMContext *s = avctx->priv_data;
    av_freep(&avctx->coded_frame);
    av_freep(&s->paths);
    av_freep(&s->node_buf);
    av_freep(&s->nodep_buf);
    av_freep(&s->trellis_hash);

    return 0;
}


static inline unsigned char adpcm_ima_compress_sample(ADPCMChannelStatus *c, short sample)
{
    int delta = sample - c->prev_sample;
    int nibble = FFMIN(7, abs(delta)*4/step_table[c->step_index]) + (delta<0)*8;
    c->prev_sample += ((step_table[c->step_index] * yamaha_difflookup[nibble]) / 8);
    c->prev_sample = av_clip_int16(c->prev_sample);
    c->step_index = av_clip(c->step_index + index_table[nibble], 0, 88);
    return nibble;
}

static inline unsigned char adpcm_ima_qt_compress_sample(ADPCMChannelStatus *c, short sample)
{
    int delta = sample - c->prev_sample;
    int diff, step = step_table[c->step_index];
    int nibble = 8*(delta < 0);

    delta= abs(delta);
    diff = delta + (step >> 3);

    if (delta >= step) {
        nibble |= 4;
        delta -= step;
    }
    step >>= 1;
    if (delta >= step) {
        nibble |= 2;
        delta -= step;
    }
    step >>= 1;
    if (delta >= step) {
        nibble |= 1;
        delta -= step;
    }
    diff -= delta;

    if (nibble & 8)
        c->prev_sample -= diff;
    else
        c->prev_sample += diff;

    c->prev_sample = av_clip_int16(c->prev_sample);
    c->step_index = av_clip(c->step_index + index_table[nibble], 0, 88);

    return nibble;
}

static inline unsigned char adpcm_ms_compress_sample(ADPCMChannelStatus *c, short sample)
{
    int predictor, nibble, bias;

    predictor = (((c->sample1) * (c->coeff1)) + ((c->sample2) * (c->coeff2))) / 64;

    nibble= sample - predictor;
    if(nibble>=0) bias= c->idelta/2;
    else          bias=-c->idelta/2;

    nibble= (nibble + bias) / c->idelta;
    nibble= av_clip(nibble, -8, 7)&0x0F;

    predictor += (signed)((nibble & 0x08)?(nibble - 0x10):(nibble)) * c->idelta;

    c->sample2 = c->sample1;
    c->sample1 = av_clip_int16(predictor);

    c->idelta = (AdaptationTable[(int)nibble] * c->idelta) >> 8;
    if (c->idelta < 16) c->idelta = 16;

    return nibble;
}

static inline unsigned char adpcm_yamaha_compress_sample(ADPCMChannelStatus *c, short sample)
{
    int nibble, delta;

    if(!c->step) {
        c->predictor = 0;
        c->step = 127;
    }

    delta = sample - c->predictor;

    nibble = FFMIN(7, abs(delta)*4/c->step) + (delta<0)*8;

    c->predictor += ((c->step * yamaha_difflookup[nibble]) / 8);
    c->predictor = av_clip_int16(c->predictor);
    c->step = (c->step * yamaha_indexscale[nibble]) >> 8;
    c->step = av_clip(c->step, 127, 24567);

    return nibble;
}

static void adpcm_compress_trellis(AVCodecContext *avctx, const short *samples,
                                   uint8_t *dst, ADPCMChannelStatus *c, int n)
{
    //FIXME 6% faster if frontier is a compile-time constant
    ADPCMContext *s = avctx->priv_data;
    const int frontier = 1 << avctx->trellis;
    const int stride = avctx->channels;
    const int version = avctx->codec->id;
    TrellisPath *paths = s->paths, *p;
    TrellisNode *node_buf = s->node_buf;
    TrellisNode **nodep_buf = s->nodep_buf;
    TrellisNode **nodes = nodep_buf; // nodes[] is always sorted by .ssd
    TrellisNode **nodes_next = nodep_buf + frontier;
    int pathn = 0, froze = -1, i, j, k, generation = 0;
    uint8_t *hash = s->trellis_hash;
    memset(hash, 0xff, 65536 * sizeof(*hash));

    memset(nodep_buf, 0, 2 * frontier * sizeof(*nodep_buf));
    nodes[0] = node_buf + frontier;
    nodes[0]->ssd = 0;
    nodes[0]->path = 0;
    nodes[0]->step = c->step_index;
    nodes[0]->sample1 = c->sample1;
    nodes[0]->sample2 = c->sample2;
    if((version == CODEC_ID_ADPCM_IMA_WAV) || (version == CODEC_ID_ADPCM_IMA_QT) || (version == CODEC_ID_ADPCM_SWF))
        nodes[0]->sample1 = c->prev_sample;
    if(version == CODEC_ID_ADPCM_MS)
        nodes[0]->step = c->idelta;
    if(version == CODEC_ID_ADPCM_YAMAHA) {
        if(c->step == 0) {
            nodes[0]->step = 127;
            nodes[0]->sample1 = 0;
        } else {
            nodes[0]->step = c->step;
            nodes[0]->sample1 = c->predictor;
        }
    }

    for(i=0; i<n; i++) {
        TrellisNode *t = node_buf + frontier*(i&1);
        TrellisNode **u;
        int sample = samples[i*stride];
        int heap_pos = 0;
        memset(nodes_next, 0, frontier*sizeof(TrellisNode*));
        for(j=0; j<frontier && nodes[j]; j++) {
            // higher j have higher ssd already, so they're likely to yield a suboptimal next sample too
            const int range = (j < frontier/2) ? 1 : 0;
            const int step = nodes[j]->step;
            int nidx;
            if(version == CODEC_ID_ADPCM_MS) {
                const int predictor = ((nodes[j]->sample1 * c->coeff1) + (nodes[j]->sample2 * c->coeff2)) / 64;
                const int div = (sample - predictor) / step;
                const int nmin = av_clip(div-range, -8, 6);
                const int nmax = av_clip(div+range, -7, 7);
                for(nidx=nmin; nidx<=nmax; nidx++) {
                    const int nibble = nidx & 0xf;
                    int dec_sample = predictor + nidx * step;
#define STORE_NODE(NAME, STEP_INDEX)\
                    int d;\
                    uint32_t ssd;\
                    int pos;\
                    TrellisNode *u;\
                    uint8_t *h;\
                    dec_sample = av_clip_int16(dec_sample);\
                    d = sample - dec_sample;\
                    ssd = nodes[j]->ssd + d*d;\
                    /* Check for wraparound, skip such samples completely. \
                     * Note, changing ssd to a 64 bit variable would be \
                     * simpler, avoiding this check, but it's slower on \
                     * x86 32 bit at the moment. */\
                    if (ssd < nodes[j]->ssd)\
                        goto next_##NAME;\
                    /* Collapse any two states with the same previous sample value. \
                     * One could also distinguish states by step and by 2nd to last
                     * sample, but the effects of that are negligible.
                     * Since nodes in the previous generation are iterated
                     * through a heap, they're roughly ordered from better to
                     * worse, but not strictly ordered. Therefore, an earlier
                     * node with the same sample value is better in most cases
                     * (and thus the current is skipped), but not strictly
                     * in all cases. Only skipping samples where ssd >=
                     * ssd of the earlier node with the same sample gives
                     * slightly worse quality, though, for some reason. */ \
                    h = &hash[(uint16_t) dec_sample];\
                    if (*h == generation)\
                        goto next_##NAME;\
                    if (heap_pos < frontier) {\
                        pos = heap_pos++;\
                    } else {\
                        /* Try to replace one of the leaf nodes with the new \
                         * one, but try a different slot each time. */\
                        pos = (frontier >> 1) + (heap_pos & ((frontier >> 1) - 1));\
                        if (ssd > nodes_next[pos]->ssd)\
                            goto next_##NAME;\
                        heap_pos++;\
                    }\
                    *h = generation;\
                    u = nodes_next[pos];\
                    if(!u) {\
                        assert(pathn < FREEZE_INTERVAL<<avctx->trellis);\
                        u = t++;\
                        nodes_next[pos] = u;\
                        u->path = pathn++;\
                    }\
                    u->ssd = ssd;\
                    u->step = STEP_INDEX;\
                    u->sample2 = nodes[j]->sample1;\
                    u->sample1 = dec_sample;\
                    paths[u->path].nibble = nibble;\
                    paths[u->path].prev = nodes[j]->path;\
                    /* Sift the newly inserted node up in the heap to \
                     * restore the heap property. */\
                    while (pos > 0) {\
                        int parent = (pos - 1) >> 1;\
                        if (nodes_next[parent]->ssd <= ssd)\
                            break;\
                        FFSWAP(TrellisNode*, nodes_next[parent], nodes_next[pos]);\
                        pos = parent;\
                    }\
                    next_##NAME:;
                    STORE_NODE(ms, FFMAX(16, (AdaptationTable[nibble] * step) >> 8));
                }
            } else if((version == CODEC_ID_ADPCM_IMA_WAV)|| (version == CODEC_ID_ADPCM_IMA_QT)|| (version == CODEC_ID_ADPCM_SWF)) {
#define LOOP_NODES(NAME, STEP_TABLE, STEP_INDEX)\
                const int predictor = nodes[j]->sample1;\
                const int div = (sample - predictor) * 4 / STEP_TABLE;\
                int nmin = av_clip(div-range, -7, 6);\
                int nmax = av_clip(div+range, -6, 7);\
                if(nmin<=0) nmin--; /* distinguish -0 from +0 */\
                if(nmax<0) nmax--;\
                for(nidx=nmin; nidx<=nmax; nidx++) {\
                    const int nibble = nidx<0 ? 7-nidx : nidx;\
                    int dec_sample = predictor + (STEP_TABLE * yamaha_difflookup[nibble]) / 8;\
                    STORE_NODE(NAME, STEP_INDEX);\
                }
                LOOP_NODES(ima, step_table[step], av_clip(step + index_table[nibble], 0, 88));
            } else { //CODEC_ID_ADPCM_YAMAHA
                LOOP_NODES(yamaha, step, av_clip((step * yamaha_indexscale[nibble]) >> 8, 127, 24567));
#undef LOOP_NODES
#undef STORE_NODE
            }
        }

        u = nodes;
        nodes = nodes_next;
        nodes_next = u;

        generation++;
        if (generation == 255) {
            memset(hash, 0xff, 65536 * sizeof(*hash));
            generation = 0;
        }

        // prevent overflow
        if(nodes[0]->ssd > (1<<28)) {
            for(j=1; j<frontier && nodes[j]; j++)
                nodes[j]->ssd -= nodes[0]->ssd;
            nodes[0]->ssd = 0;
        }

        // merge old paths to save memory
        if(i == froze + FREEZE_INTERVAL) {
            p = &paths[nodes[0]->path];
            for(k=i; k>froze; k--) {
                dst[k] = p->nibble;
                p = &paths[p->prev];
            }
            froze = i;
            pathn = 0;
            // other nodes might use paths that don't coincide with the frozen one.
            // checking which nodes do so is too slow, so just kill them all.
            // this also slightly improves quality, but I don't know why.
            memset(nodes+1, 0, (frontier-1)*sizeof(TrellisNode*));
        }
    }

    p = &paths[nodes[0]->path];
    for(i=n-1; i>froze; i--) {
        dst[i] = p->nibble;
        p = &paths[p->prev];
    }

    c->predictor = nodes[0]->sample1;
    c->sample1 = nodes[0]->sample1;
    c->sample2 = nodes[0]->sample2;
    c->step_index = nodes[0]->step;
    c->step = nodes[0]->step;
    c->idelta = nodes[0]->step;
}

static int adpcm_encode_frame(AVCodecContext *avctx,
                            unsigned char *frame, int buf_size, void *data)
{
    int n, i, st;
    short *samples;
    unsigned char *dst;
    ADPCMContext *c = avctx->priv_data;
    uint8_t *buf;

    dst = frame;
    samples = (short *)data;
    st= avctx->channels == 2;
/*    n = (BLKSIZE - 4 * avctx->channels) / (2 * 8 * avctx->channels); */

    switch(avctx->codec->id) {
    case CODEC_ID_ADPCM_IMA_WAV:
        n = avctx->frame_size / 8;
            c->status[0].prev_sample = (signed short)samples[0]; /* XXX */
/*            c->status[0].step_index = 0; *//* XXX: not sure how to init the state machine */
            bytestream_put_le16(&dst, c->status[0].prev_sample);
            *dst++ = (unsigned char)c->status[0].step_index;
            *dst++ = 0; /* unknown */
            samples++;
            if (avctx->channels == 2) {
                c->status[1].prev_sample = (signed short)samples[0];
/*                c->status[1].step_index = 0; */
                bytestream_put_le16(&dst, c->status[1].prev_sample);
                *dst++ = (unsigned char)c->status[1].step_index;
                *dst++ = 0;
                samples++;
            }

            /* stereo: 4 bytes (8 samples) for left, 4 bytes for right, 4 bytes left, ... */
            if(avctx->trellis > 0) {
                FF_ALLOC_OR_GOTO(avctx, buf, 2*n*8, error);
                adpcm_compress_trellis(avctx, samples, buf, &c->status[0], n*8);
                if(avctx->channels == 2)
                    adpcm_compress_trellis(avctx, samples+1, buf + n*8, &c->status[1], n*8);
                for(i=0; i<n; i++) {
                    *dst++ = buf[8*i+0] | (buf[8*i+1] << 4);
                    *dst++ = buf[8*i+2] | (buf[8*i+3] << 4);
                    *dst++ = buf[8*i+4] | (buf[8*i+5] << 4);
                    *dst++ = buf[8*i+6] | (buf[8*i+7] << 4);
                    if (avctx->channels == 2) {
                        uint8_t *buf1 = buf + n*8;
                        *dst++ = buf1[8*i+0] | (buf1[8*i+1] << 4);
                        *dst++ = buf1[8*i+2] | (buf1[8*i+3] << 4);
                        *dst++ = buf1[8*i+4] | (buf1[8*i+5] << 4);
                        *dst++ = buf1[8*i+6] | (buf1[8*i+7] << 4);
                    }
                }
                av_free(buf);
            } else
            for (; n>0; n--) {
                *dst = adpcm_ima_compress_sample(&c->status[0], samples[0]);
                *dst |= adpcm_ima_compress_sample(&c->status[0], samples[avctx->channels]) << 4;
                dst++;
                *dst = adpcm_ima_compress_sample(&c->status[0], samples[avctx->channels * 2]);
                *dst |= adpcm_ima_compress_sample(&c->status[0], samples[avctx->channels * 3]) << 4;
                dst++;
                *dst = adpcm_ima_compress_sample(&c->status[0], samples[avctx->channels * 4]);
                *dst |= adpcm_ima_compress_sample(&c->status[0], samples[avctx->channels * 5]) << 4;
                dst++;
                *dst = adpcm_ima_compress_sample(&c->status[0], samples[avctx->channels * 6]);
                *dst |= adpcm_ima_compress_sample(&c->status[0], samples[avctx->channels * 7]) << 4;
                dst++;
                /* right channel */
                if (avctx->channels == 2) {
                    *dst = adpcm_ima_compress_sample(&c->status[1], samples[1]);
                    *dst |= adpcm_ima_compress_sample(&c->status[1], samples[3]) << 4;
                    dst++;
                    *dst = adpcm_ima_compress_sample(&c->status[1], samples[5]);
                    *dst |= adpcm_ima_compress_sample(&c->status[1], samples[7]) << 4;
                    dst++;
                    *dst = adpcm_ima_compress_sample(&c->status[1], samples[9]);
                    *dst |= adpcm_ima_compress_sample(&c->status[1], samples[11]) << 4;
                    dst++;
                    *dst = adpcm_ima_compress_sample(&c->status[1], samples[13]);
                    *dst |= adpcm_ima_compress_sample(&c->status[1], samples[15]) << 4;
                    dst++;
                }
                samples += 8 * avctx->channels;
            }
        break;
    case CODEC_ID_ADPCM_IMA_QT:
    {
        int ch, i;
        PutBitContext pb;
        init_put_bits(&pb, dst, buf_size*8);

        for(ch=0; ch<avctx->channels; ch++){
            put_bits(&pb, 9, (c->status[ch].prev_sample + 0x10000) >> 7);
            put_bits(&pb, 7, c->status[ch].step_index);
            if(avctx->trellis > 0) {
                uint8_t buf[64];
                adpcm_compress_trellis(avctx, samples+ch, buf, &c->status[ch], 64);
                for(i=0; i<64; i++)
                    put_bits(&pb, 4, buf[i^1]);
            } else {
                for (i=0; i<64; i+=2){
                    int t1, t2;
                    t1 = adpcm_ima_qt_compress_sample(&c->status[ch], samples[avctx->channels*(i+0)+ch]);
                    t2 = adpcm_ima_qt_compress_sample(&c->status[ch], samples[avctx->channels*(i+1)+ch]);
                    put_bits(&pb, 4, t2);
                    put_bits(&pb, 4, t1);
                }
            }
        }

        flush_put_bits(&pb);
        dst += put_bits_count(&pb)>>3;
        break;
    }
    case CODEC_ID_ADPCM_SWF:
    {
        int i;
        PutBitContext pb;
        init_put_bits(&pb, dst, buf_size*8);

        n = avctx->frame_size-1;

        //Store AdpcmCodeSize
        put_bits(&pb, 2, 2);                //Set 4bits flash adpcm format

        //Init the encoder state
        for(i=0; i<avctx->channels; i++){
            c->status[i].step_index = av_clip(c->status[i].step_index, 0, 63); // clip step so it fits 6 bits
            put_sbits(&pb, 16, samples[i]);
            put_bits(&pb, 6, c->status[i].step_index);
            c->status[i].prev_sample = (signed short)samples[i];
        }

        if(avctx->trellis > 0) {
            FF_ALLOC_OR_GOTO(avctx, buf, 2*n, error);
            adpcm_compress_trellis(avctx, samples+2, buf, &c->status[0], n);
            if (avctx->channels == 2)
                adpcm_compress_trellis(avctx, samples+3, buf+n, &c->status[1], n);
            for(i=0; i<n; i++) {
                put_bits(&pb, 4, buf[i]);
                if (avctx->channels == 2)
                    put_bits(&pb, 4, buf[n+i]);
            }
            av_free(buf);
        } else {
            for (i=1; i<avctx->frame_size; i++) {
                put_bits(&pb, 4, adpcm_ima_compress_sample(&c->status[0], samples[avctx->channels*i]));
                if (avctx->channels == 2)
                    put_bits(&pb, 4, adpcm_ima_compress_sample(&c->status[1], samples[2*i+1]));
            }
        }
        flush_put_bits(&pb);
        dst += put_bits_count(&pb)>>3;
        break;
    }
    case CODEC_ID_ADPCM_MS:
        for(i=0; i<avctx->channels; i++){
            int predictor=0;

            *dst++ = predictor;
            c->status[i].coeff1 = AdaptCoeff1[predictor];
            c->status[i].coeff2 = AdaptCoeff2[predictor];
        }
        for(i=0; i<avctx->channels; i++){
            if (c->status[i].idelta < 16)
                c->status[i].idelta = 16;

            bytestream_put_le16(&dst, c->status[i].idelta);
        }
        for(i=0; i<avctx->channels; i++){
            c->status[i].sample2= *samples++;
        }
        for(i=0; i<avctx->channels; i++){
            c->status[i].sample1= *samples++;

            bytestream_put_le16(&dst, c->status[i].sample1);
        }
        for(i=0; i<avctx->channels; i++)
            bytestream_put_le16(&dst, c->status[i].sample2);

        if(avctx->trellis > 0) {
            int n = avctx->block_align - 7*avctx->channels;
            FF_ALLOC_OR_GOTO(avctx, buf, 2*n, error);
            if(avctx->channels == 1) {
                adpcm_compress_trellis(avctx, samples, buf, &c->status[0], n);
                for(i=0; i<n; i+=2)
                    *dst++ = (buf[i] << 4) | buf[i+1];
            } else {
                adpcm_compress_trellis(avctx, samples, buf, &c->status[0], n);
                adpcm_compress_trellis(avctx, samples+1, buf+n, &c->status[1], n);
                for(i=0; i<n; i++)
                    *dst++ = (buf[i] << 4) | buf[n+i];
            }
            av_free(buf);
        } else
        for(i=7*avctx->channels; i<avctx->block_align; i++) {
            int nibble;
            nibble = adpcm_ms_compress_sample(&c->status[ 0], *samples++)<<4;
            nibble|= adpcm_ms_compress_sample(&c->status[st], *samples++);
            *dst++ = nibble;
        }
        break;
    case CODEC_ID_ADPCM_YAMAHA:
        n = avctx->frame_size / 2;
        if(avctx->trellis > 0) {
            FF_ALLOC_OR_GOTO(avctx, buf, 2*n*2, error);
            n *= 2;
            if(avctx->channels == 1) {
                adpcm_compress_trellis(avctx, samples, buf, &c->status[0], n);
                for(i=0; i<n; i+=2)
                    *dst++ = buf[i] | (buf[i+1] << 4);
            } else {
                adpcm_compress_trellis(avctx, samples, buf, &c->status[0], n);
                adpcm_compress_trellis(avctx, samples+1, buf+n, &c->status[1], n);
                for(i=0; i<n; i++)
                    *dst++ = buf[i] | (buf[n+i] << 4);
            }
            av_free(buf);
        } else
            for (n *= avctx->channels; n>0; n--) {
                int nibble;
                nibble  = adpcm_yamaha_compress_sample(&c->status[ 0], *samples++);
                nibble |= adpcm_yamaha_compress_sample(&c->status[st], *samples++) << 4;
                *dst++ = nibble;
            }
        break;
    default:
    error:
        return -1;
    }
    return dst - frame;
}
#endif //CONFIG_ENCODERS

static av_cold int adpcm_decode_init(AVCodecContext * avctx)
{
    ADPCMContext *c = avctx->priv_data;
    unsigned int max_channels = 2;

    switch(avctx->codec->id) {
    case CODEC_ID_ADPCM_EA_R1:
    case CODEC_ID_ADPCM_EA_R2:
    case CODEC_ID_ADPCM_EA_R3:
    case CODEC_ID_ADPCM_EA_XAS:
        max_channels = 6;
        break;
    }
    if(avctx->channels > max_channels){
        return -1;
    }

    switch(avctx->codec->id) {
    case CODEC_ID_ADPCM_CT:
        c->status[0].step = c->status[1].step = 511;
        break;
    case CODEC_ID_ADPCM_IMA_WAV:
        if (avctx->bits_per_coded_sample != 4) {
            av_log(avctx, AV_LOG_ERROR, "Only 4-bit ADPCM IMA WAV files are supported\n");
            return -1;
        }
        break;
    case CODEC_ID_ADPCM_IMA_WS:
        if (avctx->extradata && avctx->extradata_size == 2 * 4) {
            c->status[0].predictor = AV_RL32(avctx->extradata);
            c->status[1].predictor = AV_RL32(avctx->extradata + 4);
        }
        break;
    default:
        break;
    }
    avctx->sample_fmt = AV_SAMPLE_FMT_S16;
    return 0;
}

static inline short adpcm_ima_expand_nibble(ADPCMChannelStatus *c, char nibble, int shift)
{
    int step_index;
    int predictor;
    int sign, delta, diff, step;

    step = step_table[c->step_index];
    step_index = c->step_index + index_table[(unsigned)nibble];
    if (step_index < 0) step_index = 0;
    else if (step_index > 88) step_index = 88;

    sign = nibble & 8;
    delta = nibble & 7;
    /* perform direct multiplication instead of series of jumps proposed by
     * the reference ADPCM implementation since modern CPUs can do the mults
     * quickly enough */
    diff = ((2 * delta + 1) * step) >> shift;
    predictor = c->predictor;
    if (sign) predictor -= diff;
    else predictor += diff;

    c->predictor = av_clip_int16(predictor);
    c->step_index = step_index;

    return (short)c->predictor;
}

static inline int adpcm_ima_qt_expand_nibble(ADPCMChannelStatus *c, int nibble, int shift)
{
    int step_index;
    int predictor;
    int diff, step;

    step = step_table[c->step_index];
    step_index = c->step_index + index_table[nibble];
    step_index = av_clip(step_index, 0, 88);

    diff = step >> 3;
    if (nibble & 4) diff += step;
    if (nibble & 2) diff += step >> 1;
    if (nibble & 1) diff += step >> 2;

    if (nibble & 8)
        predictor = c->predictor - diff;
    else
        predictor = c->predictor + diff;

    c->predictor = av_clip_int16(predictor);
    c->step_index = step_index;

    return c->predictor;
}

static inline short adpcm_ms_expand_nibble(ADPCMChannelStatus *c, char nibble)
{
    int predictor;

    predictor = (((c->sample1) * (c->coeff1)) + ((c->sample2) * (c->coeff2))) / 64;
    predictor += (signed)((nibble & 0x08)?(nibble - 0x10):(nibble)) * c->idelta;

    c->sample2 = c->sample1;
    c->sample1 = av_clip_int16(predictor);
    c->idelta = (AdaptationTable[(int)nibble] * c->idelta) >> 8;
    if (c->idelta < 16) c->idelta = 16;

    return c->sample1;
}

static inline short adpcm_ct_expand_nibble(ADPCMChannelStatus *c, char nibble)
{
    int sign, delta, diff;
    int new_step;

    sign = nibble & 8;
    delta = nibble & 7;
    /* perform direct multiplication instead of series of jumps proposed by
     * the reference ADPCM implementation since modern CPUs can do the mults
     * quickly enough */
    diff = ((2 * delta + 1) * c->step) >> 3;
    /* predictor update is not so trivial: predictor is multiplied on 254/256 before updating */
    c->predictor = ((c->predictor * 254) >> 8) + (sign ? -diff : diff);
    c->predictor = av_clip_int16(c->predictor);
    /* calculate new step and clamp it to range 511..32767 */
    new_step = (AdaptationTable[nibble & 7] * c->step) >> 8;
    c->step = av_clip(new_step, 511, 32767);

    return (short)c->predictor;
}

static inline short adpcm_sbpro_expand_nibble(ADPCMChannelStatus *c, char nibble, int size, int shift)
{
    int sign, delta, diff;

    sign = nibble & (1<<(size-1));
    delta = nibble & ((1<<(size-1))-1);
    diff = delta << (7 + c->step + shift);

    /* clamp result */
    c->predictor = av_clip(c->predictor + (sign ? -diff : diff), -16384,16256);

    /* calculate new step */
    if (delta >= (2*size - 3) && c->step < 3)
        c->step++;
    else if (delta == 0 && c->step > 0)
        c->step--;

    return (short) c->predictor;
}

static inline short adpcm_yamaha_expand_nibble(ADPCMChannelStatus *c, unsigned char nibble)
{
    if(!c->step) {
        c->predictor = 0;
        c->step = 127;
    }

    c->predictor += (c->step * yamaha_difflookup[nibble]) / 8;
    c->predictor = av_clip_int16(c->predictor);
    c->step = (c->step * yamaha_indexscale[nibble]) >> 8;
    c->step = av_clip(c->step, 127, 24567);
    return c->predictor;
}

static void xa_decode(short *out, const unsigned char *in,
    ADPCMChannelStatus *left, ADPCMChannelStatus *right, int inc)
{
    int i, j;
    int shift,filter,f0,f1;
    int s_1,s_2;
    int d,s,t;

    for(i=0;i<4;i++) {

        shift  = 12 - (in[4+i*2] & 15);
        filter = in[4+i*2] >> 4;
        f0 = xa_adpcm_table[filter][0];
        f1 = xa_adpcm_table[filter][1];

        s_1 = left->sample1;
        s_2 = left->sample2;

        for(j=0;j<28;j++) {
            d = in[16+i+j*4];

            t = (signed char)(d<<4)>>4;
            s = ( t<<shift ) + ((s_1*f0 + s_2*f1+32)>>6);
            s_2 = s_1;
            s_1 = av_clip_int16(s);
            *out = s_1;
            out += inc;
        }

        if (inc==2) { /* stereo */
            left->sample1 = s_1;
            left->sample2 = s_2;
            s_1 = right->sample1;
            s_2 = right->sample2;
            out = out + 1 - 28*2;
        }

        shift  = 12 - (in[5+i*2] & 15);
        filter = in[5+i*2] >> 4;

        f0 = xa_adpcm_table[filter][0];
        f1 = xa_adpcm_table[filter][1];

        for(j=0;j<28;j++) {
            d = in[16+i+j*4];

            t = (signed char)d >> 4;
            s = ( t<<shift ) + ((s_1*f0 + s_2*f1+32)>>6);
            s_2 = s_1;
            s_1 = av_clip_int16(s);
            *out = s_1;
            out += inc;
        }

        if (inc==2) { /* stereo */
            right->sample1 = s_1;
            right->sample2 = s_2;
            out -= 1;
        } else {
            left->sample1 = s_1;
            left->sample2 = s_2;
        }
    }
}


/* DK3 ADPCM support macro */
#define DK3_GET_NEXT_NIBBLE() \
    if (decode_top_nibble_next) \
    { \
        nibble = last_byte >> 4; \
        decode_top_nibble_next = 0; \
    } \
    else \
    { \
        last_byte = *src++; \
        if (src >= buf + buf_size) break; \
        nibble = last_byte & 0x0F; \
        decode_top_nibble_next = 1; \
    }

static int adpcm_decode_frame(AVCodecContext *avctx,
                            void *data, int *data_size,
                            AVPacket *avpkt)
{
    const uint8_t *buf = avpkt->data;
    int buf_size = avpkt->size;
    ADPCMContext *c = avctx->priv_data;
    ADPCMChannelStatus *cs;
    int n, m, channel, i;
    int block_predictor[2];
    short *samples;
    short *samples_end;
    const uint8_t *src;
    int st; /* stereo */

    /* DK3 ADPCM accounting variables */
    unsigned char last_byte = 0;
    unsigned char nibble;
    int decode_top_nibble_next = 0;
    int diff_channel;

    /* EA ADPCM state variables */
    uint32_t samples_in_chunk;
    int32_t previous_left_sample, previous_right_sample;
    int32_t current_left_sample, current_right_sample;
    int32_t next_left_sample, next_right_sample;
    int32_t coeff1l, coeff2l, coeff1r, coeff2r;
    uint8_t shift_left, shift_right;
    int count1, count2;
    int coeff[2][2], shift[2];//used in EA MAXIS ADPCM

    if (!buf_size)
        return 0;

    //should protect all 4bit ADPCM variants
    //8 is needed for CODEC_ID_ADPCM_IMA_WAV with 2 channels
    //
    if(*data_size/4 < buf_size + 8)
        return -1;

    samples = data;
    samples_end= samples + *data_size/2;
    *data_size= 0;
    src = buf;

    st = avctx->channels == 2 ? 1 : 0;

    switch(avctx->codec->id) {
    case CODEC_ID_ADPCM_IMA_QT:
        n = buf_size - 2*avctx->channels;
        for (channel = 0; channel < avctx->channels; channel++) {
            int16_t predictor;
            int step_index;
            cs = &(c->status[channel]);
            /* (pppppp) (piiiiiii) */

            /* Bits 15-7 are the _top_ 9 bits of the 16-bit initial predictor value */
            predictor = AV_RB16(src);
            step_index = predictor & 0x7F;
            predictor &= 0xFF80;

            src += 2;

            if (cs->step_index == step_index) {
                int diff = (int)predictor - cs->predictor;
                if (diff < 0)
                    diff = - diff;
                if (diff > 0x7f)
                    goto update;
            } else {
            update:
                cs->step_index = step_index;
                cs->predictor = predictor;
            }

            if (cs->step_index > 88){
                av_log(avctx, AV_LOG_ERROR, "ERROR: step_index = %i\n", cs->step_index);
                cs->step_index = 88;
            }

            samples = (short*)data + channel;

            for(m=32; n>0 && m>0; n--, m--) { /* in QuickTime, IMA is encoded by chuncks of 34 bytes (=64 samples) */
                *samples = adpcm_ima_qt_expand_nibble(cs, src[0] & 0x0F, 3);
                samples += avctx->channels;
                *samples = adpcm_ima_qt_expand_nibble(cs, src[0] >> 4  , 3);
                samples += avctx->channels;
                src ++;
            }
        }
        if (st)
            samples--;
        break;
    case CODEC_ID_ADPCM_IMA_WAV:
        if (avctx->block_align != 0 && buf_size > avctx->block_align)
            buf_size = avctx->block_align;

//        samples_per_block= (block_align-4*chanels)*8 / (bits_per_sample * chanels) + 1;

        for(i=0; i<avctx->channels; i++){
            cs = &(c->status[i]);
            cs->predictor = *samples++ = (int16_t)bytestream_get_le16(&src);

            cs->step_index = *src++;
            if (cs->step_index > 88){
                av_log(avctx, AV_LOG_ERROR, "ERROR: step_index = %i\n", cs->step_index);
                cs->step_index = 88;
            }
            if (*src++) av_log(avctx, AV_LOG_ERROR, "unused byte should be null but is %d!!\n", src[-1]); /* unused */
        }

        while(src < buf + buf_size){
            for(m=0; m<4; m++){
                for(i=0; i<=st; i++)
                    *samples++ = adpcm_ima_expand_nibble(&c->status[i], src[4*i] & 0x0F, 3);
                for(i=0; i<=st; i++)
                    *samples++ = adpcm_ima_expand_nibble(&c->status[i], src[4*i] >> 4  , 3);
                src++;
            }
            src += 4*st;
        }
        break;
    case CODEC_ID_ADPCM_4XM:
        cs = &(c->status[0]);
        c->status[0].predictor= (int16_t)bytestream_get_le16(&src);
        if(st){
            c->status[1].predictor= (int16_t)bytestream_get_le16(&src);
        }
        c->status[0].step_index= (int16_t)bytestream_get_le16(&src);
        if(st){
            c->status[1].step_index= (int16_t)bytestream_get_le16(&src);
        }
        if (cs->step_index < 0) cs->step_index = 0;
        if (cs->step_index > 88) cs->step_index = 88;

        m= (buf_size - (src - buf))>>st;
        for(i=0; i<m; i++) {
            *samples++ = adpcm_ima_expand_nibble(&c->status[0], src[i] & 0x0F, 4);
            if (st)
                *samples++ = adpcm_ima_expand_nibble(&c->status[1], src[i+m] & 0x0F, 4);
            *samples++ = adpcm_ima_expand_nibble(&c->status[0], src[i] >> 4, 4);
            if (st)
                *samples++ = adpcm_ima_expand_nibble(&c->status[1], src[i+m] >> 4, 4);
        }

        src += m<<st;

        break;
    case CODEC_ID_ADPCM_MS:
        if (avctx->block_align != 0 && buf_size > avctx->block_align)
            buf_size = avctx->block_align;
        n = buf_size - 7 * avctx->channels;
        if (n < 0)
            return -1;
        block_predictor[0] = av_clip(*src++, 0, 6);
        block_predictor[1] = 0;
        if (st)
            block_predictor[1] = av_clip(*src++, 0, 6);
        c->status[0].idelta = (int16_t)bytestream_get_le16(&src);
        if (st){
            c->status[1].idelta = (int16_t)bytestream_get_le16(&src);
        }
        c->status[0].coeff1 = AdaptCoeff1[block_predictor[0]];
        c->status[0].coeff2 = AdaptCoeff2[block_predictor[0]];
        c->status[1].coeff1 = AdaptCoeff1[block_predictor[1]];
        c->status[1].coeff2 = AdaptCoeff2[block_predictor[1]];

        c->status[0].sample1 = bytestream_get_le16(&src);
        if (st) c->status[1].sample1 = bytestream_get_le16(&src);
        c->status[0].sample2 = bytestream_get_le16(&src);
        if (st) c->status[1].sample2 = bytestream_get_le16(&src);

        *samples++ = c->status[0].sample2;
        if (st) *samples++ = c->status[1].sample2;
        *samples++ = c->status[0].sample1;
        if (st) *samples++ = c->status[1].sample1;
        for(;n>0;n--) {
            *samples++ = adpcm_ms_expand_nibble(&c->status[0 ], src[0] >> 4  );
            *samples++ = adpcm_ms_expand_nibble(&c->status[st], src[0] & 0x0F);
            src ++;
        }
        break;
    case CODEC_ID_ADPCM_IMA_DK4:
        if (avctx->block_align != 0 && buf_size > avctx->block_align)
            buf_size = avctx->block_align;

        c->status[0].predictor  = (int16_t)bytestream_get_le16(&src);
        c->status[0].step_index = *src++;
        src++;
        *samples++ = c->status[0].predictor;
        if (st) {
            c->status[1].predictor  = (int16_t)bytestream_get_le16(&src);
            c->status[1].step_index = *src++;
            src++;
            *samples++ = c->status[1].predictor;
        }
        while (src < buf + buf_size) {

            /* take care of the top nibble (always left or mono channel) */
            *samples++ = adpcm_ima_expand_nibble(&c->status[0],
                src[0] >> 4, 3);

            /* take care of the bottom nibble, which is right sample for
             * stereo, or another mono sample */
            if (st)
                *samples++ = adpcm_ima_expand_nibble(&c->status[1],
                    src[0] & 0x0F, 3);
            else
                *samples++ = adpcm_ima_expand_nibble(&c->status[0],
                    src[0] & 0x0F, 3);

            src++;
        }
        break;
    case CODEC_ID_ADPCM_IMA_DK3:
        if (avctx->block_align != 0 && buf_size > avctx->block_align)
            buf_size = avctx->block_align;

        if(buf_size + 16 > (samples_end - samples)*3/8)
            return -1;

        c->status[0].predictor  = (int16_t)AV_RL16(src + 10);
        c->status[1].predictor  = (int16_t)AV_RL16(src + 12);
        c->status[0].step_index = src[14];
        c->status[1].step_index = src[15];
        /* sign extend the predictors */
        src += 16;
        diff_channel = c->status[1].predictor;

        /* the DK3_GET_NEXT_NIBBLE macro issues the break statement when
         * the buffer is consumed */
        while (1) {

            /* for this algorithm, c->status[0] is the sum channel and
             * c->status[1] is the diff channel */

            /* process the first predictor of the sum channel */
            DK3_GET_NEXT_NIBBLE();
            adpcm_ima_expand_nibble(&c->status[0], nibble, 3);

            /* process the diff channel predictor */
            DK3_GET_NEXT_NIBBLE();
            adpcm_ima_expand_nibble(&c->status[1], nibble, 3);

            /* process the first pair of stereo PCM samples */
            diff_channel = (diff_channel + c->status[1].predictor) / 2;
            *samples++ = c->status[0].predictor + c->status[1].predictor;
            *samples++ = c->status[0].predictor - c->status[1].predictor;

            /* process the second predictor of the sum channel */
            DK3_GET_NEXT_NIBBLE();
            adpcm_ima_expand_nibble(&c->status[0], nibble, 3);

            /* process the second pair of stereo PCM samples */
            diff_channel = (diff_channel + c->status[1].predictor) / 2;
            *samples++ = c->status[0].predictor + c->status[1].predictor;
            *samples++ = c->status[0].predictor - c->status[1].predictor;
        }
        break;
    case CODEC_ID_ADPCM_IMA_ISS:
        c->status[0].predictor  = (int16_t)AV_RL16(src + 0);
        c->status[0].step_index = src[2];
        src += 4;
        if(st) {
            c->status[1].predictor  = (int16_t)AV_RL16(src + 0);
            c->status[1].step_index = src[2];
            src += 4;
        }

        while (src < buf + buf_size) {

            if (st) {
                *samples++ = adpcm_ima_expand_nibble(&c->status[0],
                    src[0] >> 4  , 3);
                *samples++ = adpcm_ima_expand_nibble(&c->status[1],
                    src[0] & 0x0F, 3);
            } else {
                *samples++ = adpcm_ima_expand_nibble(&c->status[0],
                    src[0] & 0x0F, 3);
                *samples++ = adpcm_ima_expand_nibble(&c->status[0],
                    src[0] >> 4  , 3);
            }

            src++;
        }
        break;
    case CODEC_ID_ADPCM_IMA_WS:
        /* no per-block initialization; just start decoding the data */
        while (src < buf + buf_size) {

            if (st) {
                *samples++ = adpcm_ima_expand_nibble(&c->status[0],
                    src[0] >> 4  , 3);
                *samples++ = adpcm_ima_expand_nibble(&c->status[1],
                    src[0] & 0x0F, 3);
            } else {
                *samples++ = adpcm_ima_expand_nibble(&c->status[0],
                    src[0] >> 4  , 3);
                *samples++ = adpcm_ima_expand_nibble(&c->status[0],
                    src[0] & 0x0F, 3);
            }

            src++;
        }
        break;
    case CODEC_ID_ADPCM_XA:
        while (buf_size >= 128) {
            xa_decode(samples, src, &c->status[0], &c->status[1],
                avctx->channels);
            src += 128;
            samples += 28 * 8;
            buf_size -= 128;
        }
        break;
    case CODEC_ID_ADPCM_IMA_EA_EACS: {
        unsigned header_size = 4 + (8<<st);
        samples_in_chunk = bytestream_get_le32(&src) >> (1-st);

        if (buf_size < header_size || samples_in_chunk > buf_size - header_size) {
            src += buf_size - 4;
            break;
        }

        for (i=0; i<=st; i++)
            c->status[i].step_index = bytestream_get_le32(&src);
        for (i=0; i<=st; i++)
            c->status[i].predictor  = bytestream_get_le32(&src);

        for (; samples_in_chunk; samples_in_chunk--, src++) {
            *samples++ = adpcm_ima_expand_nibble(&c->status[0],  *src>>4,   3);
            *samples++ = adpcm_ima_expand_nibble(&c->status[st], *src&0x0F, 3);
        }
        break;
    }
    case CODEC_ID_ADPCM_IMA_EA_SEAD:
        for (; src < buf+buf_size; src++) {
            *samples++ = adpcm_ima_expand_nibble(&c->status[0], src[0] >> 4, 6);
            *samples++ = adpcm_ima_expand_nibble(&c->status[st],src[0]&0x0F, 6);
        }
        break;
    case CODEC_ID_ADPCM_EA:
<<<<<<< HEAD
        if (buf_size < 12 || AV_RL32(src) > (buf_size - 12)/30*28) {
            src += buf_size;
            break;
=======
        /* Each EA ADPCM frame has a 12-byte header followed by 30-byte pieces,
           each coding 28 stereo samples. */
        if (buf_size < 12) {
            av_log(avctx, AV_LOG_ERROR, "frame too small\n");
            return AVERROR(EINVAL);
>>>>>>> 73ad0669
        }
        samples_in_chunk = AV_RL32(src);
        if (samples_in_chunk / 28 > (buf_size - 12) / 30) {
            av_log(avctx, AV_LOG_ERROR, "invalid frame\n");
            return AVERROR(EINVAL);
        }
        src += 4;
        current_left_sample   = (int16_t)bytestream_get_le16(&src);
        previous_left_sample  = (int16_t)bytestream_get_le16(&src);
        current_right_sample  = (int16_t)bytestream_get_le16(&src);
        previous_right_sample = (int16_t)bytestream_get_le16(&src);

        for (count1 = 0; count1 < samples_in_chunk/28;count1++) {
            coeff1l = ea_adpcm_table[ *src >> 4       ];
            coeff2l = ea_adpcm_table[(*src >> 4  ) + 4];
            coeff1r = ea_adpcm_table[*src & 0x0F];
            coeff2r = ea_adpcm_table[(*src & 0x0F) + 4];
            src++;

            shift_left  = (*src >> 4  ) + 8;
            shift_right = (*src & 0x0F) + 8;
            src++;

            for (count2 = 0; count2 < 28; count2++) {
                next_left_sample  = (int32_t)((*src & 0xF0) << 24) >> shift_left;
                next_right_sample = (int32_t)((*src & 0x0F) << 28) >> shift_right;
                src++;

                next_left_sample = (next_left_sample +
                    (current_left_sample * coeff1l) +
                    (previous_left_sample * coeff2l) + 0x80) >> 8;
                next_right_sample = (next_right_sample +
                    (current_right_sample * coeff1r) +
                    (previous_right_sample * coeff2r) + 0x80) >> 8;

                previous_left_sample = current_left_sample;
                current_left_sample = av_clip_int16(next_left_sample);
                previous_right_sample = current_right_sample;
                current_right_sample = av_clip_int16(next_right_sample);
                *samples++ = (unsigned short)current_left_sample;
                *samples++ = (unsigned short)current_right_sample;
            }
        }

        if (src - buf == buf_size - 2)
            src += 2; // Skip terminating 0x0000

        break;
    case CODEC_ID_ADPCM_EA_MAXIS_XA:
        for(channel = 0; channel < avctx->channels; channel++) {
            for (i=0; i<2; i++)
                coeff[channel][i] = ea_adpcm_table[(*src >> 4) + 4*i];
            shift[channel] = (*src & 0x0F) + 8;
            src++;
        }
        for (count1 = 0; count1 < (buf_size - avctx->channels) / avctx->channels; count1++) {
            for(i = 4; i >= 0; i-=4) { /* Pairwise samples LL RR (st) or LL LL (mono) */
                for(channel = 0; channel < avctx->channels; channel++) {
                    int32_t sample = (int32_t)(((*(src+channel) >> i) & 0x0F) << 0x1C) >> shift[channel];
                    sample = (sample +
                             c->status[channel].sample1 * coeff[channel][0] +
                             c->status[channel].sample2 * coeff[channel][1] + 0x80) >> 8;
                    c->status[channel].sample2 = c->status[channel].sample1;
                    c->status[channel].sample1 = av_clip_int16(sample);
                    *samples++ = c->status[channel].sample1;
                }
            }
            src+=avctx->channels;
        }
        break;
    case CODEC_ID_ADPCM_EA_R1:
    case CODEC_ID_ADPCM_EA_R2:
    case CODEC_ID_ADPCM_EA_R3: {
        /* channel numbering
           2chan: 0=fl, 1=fr
           4chan: 0=fl, 1=rl, 2=fr, 3=rr
           6chan: 0=fl, 1=c,  2=fr, 3=rl,  4=rr, 5=sub */
        const int big_endian = avctx->codec->id == CODEC_ID_ADPCM_EA_R3;
        int32_t previous_sample, current_sample, next_sample;
        int32_t coeff1, coeff2;
        uint8_t shift;
        unsigned int channel;
        uint16_t *samplesC;
        const uint8_t *srcC;
        const uint8_t *src_end = buf + buf_size;

        samples_in_chunk = (big_endian ? bytestream_get_be32(&src)
                                       : bytestream_get_le32(&src)) / 28;
        if (samples_in_chunk > UINT32_MAX/(28*avctx->channels) ||
            28*samples_in_chunk*avctx->channels > samples_end-samples) {
            src += buf_size - 4;
            break;
        }

        for (channel=0; channel<avctx->channels; channel++) {
            int32_t offset = (big_endian ? bytestream_get_be32(&src)
                                         : bytestream_get_le32(&src))
                           + (avctx->channels-channel-1) * 4;

            if ((offset < 0) || (offset >= src_end - src - 4)) break;
            srcC  = src + offset;
            samplesC = samples + channel;

            if (avctx->codec->id == CODEC_ID_ADPCM_EA_R1) {
                current_sample  = (int16_t)bytestream_get_le16(&srcC);
                previous_sample = (int16_t)bytestream_get_le16(&srcC);
            } else {
                current_sample  = c->status[channel].predictor;
                previous_sample = c->status[channel].prev_sample;
            }

            for (count1=0; count1<samples_in_chunk; count1++) {
                if (*srcC == 0xEE) {  /* only seen in R2 and R3 */
                    srcC++;
                    if (srcC > src_end - 30*2) break;
                    current_sample  = (int16_t)bytestream_get_be16(&srcC);
                    previous_sample = (int16_t)bytestream_get_be16(&srcC);

                    for (count2=0; count2<28; count2++) {
                        *samplesC = (int16_t)bytestream_get_be16(&srcC);
                        samplesC += avctx->channels;
                    }
                } else {
                    coeff1 = ea_adpcm_table[ *srcC>>4     ];
                    coeff2 = ea_adpcm_table[(*srcC>>4) + 4];
                    shift = (*srcC++ & 0x0F) + 8;

                    if (srcC > src_end - 14) break;
                    for (count2=0; count2<28; count2++) {
                        if (count2 & 1)
                            next_sample = (int32_t)((*srcC++ & 0x0F) << 28) >> shift;
                        else
                            next_sample = (int32_t)((*srcC   & 0xF0) << 24) >> shift;

                        next_sample += (current_sample  * coeff1) +
                                       (previous_sample * coeff2);
                        next_sample = av_clip_int16(next_sample >> 8);

                        previous_sample = current_sample;
                        current_sample  = next_sample;
                        *samplesC = current_sample;
                        samplesC += avctx->channels;
                    }
                }
            }

            if (avctx->codec->id != CODEC_ID_ADPCM_EA_R1) {
                c->status[channel].predictor   = current_sample;
                c->status[channel].prev_sample = previous_sample;
            }
        }

        src = src + buf_size - (4 + 4*avctx->channels);
        samples += 28 * samples_in_chunk * avctx->channels;
        break;
    }
    case CODEC_ID_ADPCM_EA_XAS:
        if (samples_end-samples < 32*4*avctx->channels
            || buf_size < (4+15)*4*avctx->channels) {
            src += buf_size;
            break;
        }
        for (channel=0; channel<avctx->channels; channel++) {
            int coeff[2][4], shift[4];
            short *s2, *s = &samples[channel];
            for (n=0; n<4; n++, s+=32*avctx->channels) {
                for (i=0; i<2; i++)
                    coeff[i][n] = ea_adpcm_table[(src[0]&0x0F)+4*i];
                shift[n] = (src[2]&0x0F) + 8;
                for (s2=s, i=0; i<2; i++, src+=2, s2+=avctx->channels)
                    s2[0] = (src[0]&0xF0) + (src[1]<<8);
            }

            for (m=2; m<32; m+=2) {
                s = &samples[m*avctx->channels + channel];
                for (n=0; n<4; n++, src++, s+=32*avctx->channels) {
                    for (s2=s, i=0; i<8; i+=4, s2+=avctx->channels) {
                        int level = (int32_t)((*src & (0xF0>>i)) << (24+i)) >> shift[n];
                        int pred  = s2[-1*avctx->channels] * coeff[0][n]
                                  + s2[-2*avctx->channels] * coeff[1][n];
                        s2[0] = av_clip_int16((level + pred + 0x80) >> 8);
                    }
                }
            }
        }
        samples += 32*4*avctx->channels;
        break;
    case CODEC_ID_ADPCM_IMA_AMV:
    case CODEC_ID_ADPCM_IMA_SMJPEG:
        c->status[0].predictor = (int16_t)bytestream_get_le16(&src);
        c->status[0].step_index = bytestream_get_le16(&src);

        if (avctx->codec->id == CODEC_ID_ADPCM_IMA_AMV)
            src+=4;

        while (src < buf + buf_size) {
            char hi, lo;
            lo = *src & 0x0F;
            hi = *src >> 4;

            if (avctx->codec->id == CODEC_ID_ADPCM_IMA_AMV)
                FFSWAP(char, hi, lo);

            *samples++ = adpcm_ima_expand_nibble(&c->status[0],
                lo, 3);
            *samples++ = adpcm_ima_expand_nibble(&c->status[0],
                hi, 3);
            src++;
        }
        break;
    case CODEC_ID_ADPCM_CT:
        while (src < buf + buf_size) {
            if (st) {
                *samples++ = adpcm_ct_expand_nibble(&c->status[0],
                    src[0] >> 4);
                *samples++ = adpcm_ct_expand_nibble(&c->status[1],
                    src[0] & 0x0F);
            } else {
                *samples++ = adpcm_ct_expand_nibble(&c->status[0],
                    src[0] >> 4);
                *samples++ = adpcm_ct_expand_nibble(&c->status[0],
                    src[0] & 0x0F);
            }
            src++;
        }
        break;
    case CODEC_ID_ADPCM_SBPRO_4:
    case CODEC_ID_ADPCM_SBPRO_3:
    case CODEC_ID_ADPCM_SBPRO_2:
        if (!c->status[0].step_index) {
            /* the first byte is a raw sample */
            *samples++ = 128 * (*src++ - 0x80);
            if (st)
              *samples++ = 128 * (*src++ - 0x80);
            c->status[0].step_index = 1;
        }
        if (avctx->codec->id == CODEC_ID_ADPCM_SBPRO_4) {
            while (src < buf + buf_size) {
                *samples++ = adpcm_sbpro_expand_nibble(&c->status[0],
                    src[0] >> 4, 4, 0);
                *samples++ = adpcm_sbpro_expand_nibble(&c->status[st],
                    src[0] & 0x0F, 4, 0);
                src++;
            }
        } else if (avctx->codec->id == CODEC_ID_ADPCM_SBPRO_3) {
            while (src < buf + buf_size && samples + 2 < samples_end) {
                *samples++ = adpcm_sbpro_expand_nibble(&c->status[0],
                     src[0] >> 5        , 3, 0);
                *samples++ = adpcm_sbpro_expand_nibble(&c->status[0],
                    (src[0] >> 2) & 0x07, 3, 0);
                *samples++ = adpcm_sbpro_expand_nibble(&c->status[0],
                    src[0] & 0x03, 2, 0);
                src++;
            }
        } else {
            while (src < buf + buf_size && samples + 3 < samples_end) {
                *samples++ = adpcm_sbpro_expand_nibble(&c->status[0],
                     src[0] >> 6        , 2, 2);
                *samples++ = adpcm_sbpro_expand_nibble(&c->status[st],
                    (src[0] >> 4) & 0x03, 2, 2);
                *samples++ = adpcm_sbpro_expand_nibble(&c->status[0],
                    (src[0] >> 2) & 0x03, 2, 2);
                *samples++ = adpcm_sbpro_expand_nibble(&c->status[st],
                    src[0] & 0x03, 2, 2);
                src++;
            }
        }
        break;
    case CODEC_ID_ADPCM_SWF:
    {
        GetBitContext gb;
        const int *table;
        int k0, signmask, nb_bits, count;
        int size = buf_size*8;

        init_get_bits(&gb, buf, size);

        //read bits & initial values
        nb_bits = get_bits(&gb, 2)+2;
        //av_log(NULL,AV_LOG_INFO,"nb_bits: %d\n", nb_bits);
        table = swf_index_tables[nb_bits-2];
        k0 = 1 << (nb_bits-2);
        signmask = 1 << (nb_bits-1);

        while (get_bits_count(&gb) <= size - 22*avctx->channels) {
            for (i = 0; i < avctx->channels; i++) {
                *samples++ = c->status[i].predictor = get_sbits(&gb, 16);
                c->status[i].step_index = get_bits(&gb, 6);
            }

            for (count = 0; get_bits_count(&gb) <= size - nb_bits*avctx->channels && count < 4095; count++) {
                int i;

                for (i = 0; i < avctx->channels; i++) {
                    // similar to IMA adpcm
                    int delta = get_bits(&gb, nb_bits);
                    int step = step_table[c->status[i].step_index];
                    long vpdiff = 0; // vpdiff = (delta+0.5)*step/4
                    int k = k0;

                    do {
                        if (delta & k)
                            vpdiff += step;
                        step >>= 1;
                        k >>= 1;
                    } while(k);
                    vpdiff += step;

                    if (delta & signmask)
                        c->status[i].predictor -= vpdiff;
                    else
                        c->status[i].predictor += vpdiff;

                    c->status[i].step_index += table[delta & (~signmask)];

                    c->status[i].step_index = av_clip(c->status[i].step_index, 0, 88);
                    c->status[i].predictor = av_clip_int16(c->status[i].predictor);

                    *samples++ = c->status[i].predictor;
                    if (samples >= samples_end) {
                        av_log(avctx, AV_LOG_ERROR, "allocated output buffer is too small\n");
                        return -1;
                    }
                }
            }
        }
        src += buf_size;
        break;
    }
    case CODEC_ID_ADPCM_YAMAHA:
        while (src < buf + buf_size) {
            if (st) {
                *samples++ = adpcm_yamaha_expand_nibble(&c->status[0],
                        src[0] & 0x0F);
                *samples++ = adpcm_yamaha_expand_nibble(&c->status[1],
                        src[0] >> 4  );
            } else {
                *samples++ = adpcm_yamaha_expand_nibble(&c->status[0],
                        src[0] & 0x0F);
                *samples++ = adpcm_yamaha_expand_nibble(&c->status[0],
                        src[0] >> 4  );
            }
            src++;
        }
        break;
    case CODEC_ID_ADPCM_THP:
    {
        int table[2][16];
        unsigned int samplecnt;
        int prev[2][2];
        int ch;

        if (buf_size < 80) {
            av_log(avctx, AV_LOG_ERROR, "frame too small\n");
            return -1;
        }

        src+=4;
        samplecnt = bytestream_get_be32(&src);

        for (i = 0; i < 32; i++)
            table[0][i] = (int16_t)bytestream_get_be16(&src);

        /* Initialize the previous sample.  */
        for (i = 0; i < 4; i++)
            prev[0][i] = (int16_t)bytestream_get_be16(&src);

        if (samplecnt >= (samples_end - samples) /  (st + 1)) {
            av_log(avctx, AV_LOG_ERROR, "allocated output buffer is too small\n");
            return -1;
        }

        for (ch = 0; ch <= st; ch++) {
            samples = (unsigned short *) data + ch;

            /* Read in every sample for this channel.  */
            for (i = 0; i < samplecnt / 14; i++) {
                int index = (*src >> 4) & 7;
                unsigned int exp = 28 - (*src++ & 15);
                int factor1 = table[ch][index * 2];
                int factor2 = table[ch][index * 2 + 1];

                /* Decode 14 samples.  */
                for (n = 0; n < 14; n++) {
                    int32_t sampledat;
                    if(n&1) sampledat=  *src++    <<28;
                    else    sampledat= (*src&0xF0)<<24;

                    sampledat = ((prev[ch][0]*factor1
                                + prev[ch][1]*factor2) >> 11) + (sampledat>>exp);
                    *samples = av_clip_int16(sampledat);
                    prev[ch][1] = prev[ch][0];
                    prev[ch][0] = *samples++;

                    /* In case of stereo, skip one sample, this sample
                       is for the other channel.  */
                    samples += st;
                }
            }
        }

        /* In the previous loop, in case stereo is used, samples is
           increased exactly one time too often.  */
        samples -= st;
        break;
    }

    default:
        return -1;
    }
    *data_size = (uint8_t *)samples - (uint8_t *)data;
    return src - buf;
}



#if CONFIG_ENCODERS
#define ADPCM_ENCODER(id,name,long_name_)       \
AVCodec ff_ ## name ## _encoder = {             \
    #name,                                      \
    AVMEDIA_TYPE_AUDIO,                         \
    id,                                         \
    sizeof(ADPCMContext),                       \
    adpcm_encode_init,                          \
    adpcm_encode_frame,                         \
    adpcm_encode_close,                         \
    NULL,                                       \
    .sample_fmts = (const enum AVSampleFormat[]){AV_SAMPLE_FMT_S16,AV_SAMPLE_FMT_NONE}, \
    .long_name = NULL_IF_CONFIG_SMALL(long_name_), \
}
#else
#define ADPCM_ENCODER(id,name,long_name_)
#endif

#if CONFIG_DECODERS
#define ADPCM_DECODER(id,name,long_name_)       \
AVCodec ff_ ## name ## _decoder = {             \
    #name,                                      \
    AVMEDIA_TYPE_AUDIO,                         \
    id,                                         \
    sizeof(ADPCMContext),                       \
    adpcm_decode_init,                          \
    NULL,                                       \
    NULL,                                       \
    adpcm_decode_frame,                         \
    .long_name = NULL_IF_CONFIG_SMALL(long_name_), \
}
#else
#define ADPCM_DECODER(id,name,long_name_)
#endif

#define ADPCM_CODEC(id,name,long_name_)         \
    ADPCM_ENCODER(id,name,long_name_); ADPCM_DECODER(id,name,long_name_)

/* Note: Do not forget to add new entries to the Makefile as well. */
ADPCM_DECODER(CODEC_ID_ADPCM_4XM, adpcm_4xm, "ADPCM 4X Movie");
ADPCM_DECODER(CODEC_ID_ADPCM_CT, adpcm_ct, "ADPCM Creative Technology");
ADPCM_DECODER(CODEC_ID_ADPCM_EA, adpcm_ea, "ADPCM Electronic Arts");
ADPCM_DECODER(CODEC_ID_ADPCM_EA_MAXIS_XA, adpcm_ea_maxis_xa, "ADPCM Electronic Arts Maxis CDROM XA");
ADPCM_DECODER(CODEC_ID_ADPCM_EA_R1, adpcm_ea_r1, "ADPCM Electronic Arts R1");
ADPCM_DECODER(CODEC_ID_ADPCM_EA_R2, adpcm_ea_r2, "ADPCM Electronic Arts R2");
ADPCM_DECODER(CODEC_ID_ADPCM_EA_R3, adpcm_ea_r3, "ADPCM Electronic Arts R3");
ADPCM_DECODER(CODEC_ID_ADPCM_EA_XAS, adpcm_ea_xas, "ADPCM Electronic Arts XAS");
ADPCM_DECODER(CODEC_ID_ADPCM_IMA_AMV, adpcm_ima_amv, "ADPCM IMA AMV");
ADPCM_DECODER(CODEC_ID_ADPCM_IMA_DK3, adpcm_ima_dk3, "ADPCM IMA Duck DK3");
ADPCM_DECODER(CODEC_ID_ADPCM_IMA_DK4, adpcm_ima_dk4, "ADPCM IMA Duck DK4");
ADPCM_DECODER(CODEC_ID_ADPCM_IMA_EA_EACS, adpcm_ima_ea_eacs, "ADPCM IMA Electronic Arts EACS");
ADPCM_DECODER(CODEC_ID_ADPCM_IMA_EA_SEAD, adpcm_ima_ea_sead, "ADPCM IMA Electronic Arts SEAD");
ADPCM_DECODER(CODEC_ID_ADPCM_IMA_ISS, adpcm_ima_iss, "ADPCM IMA Funcom ISS");
ADPCM_CODEC  (CODEC_ID_ADPCM_IMA_QT, adpcm_ima_qt, "ADPCM IMA QuickTime");
ADPCM_DECODER(CODEC_ID_ADPCM_IMA_SMJPEG, adpcm_ima_smjpeg, "ADPCM IMA Loki SDL MJPEG");
ADPCM_CODEC  (CODEC_ID_ADPCM_IMA_WAV, adpcm_ima_wav, "ADPCM IMA WAV");
ADPCM_DECODER(CODEC_ID_ADPCM_IMA_WS, adpcm_ima_ws, "ADPCM IMA Westwood");
ADPCM_CODEC  (CODEC_ID_ADPCM_MS, adpcm_ms, "ADPCM Microsoft");
ADPCM_DECODER(CODEC_ID_ADPCM_SBPRO_2, adpcm_sbpro_2, "ADPCM Sound Blaster Pro 2-bit");
ADPCM_DECODER(CODEC_ID_ADPCM_SBPRO_3, adpcm_sbpro_3, "ADPCM Sound Blaster Pro 2.6-bit");
ADPCM_DECODER(CODEC_ID_ADPCM_SBPRO_4, adpcm_sbpro_4, "ADPCM Sound Blaster Pro 4-bit");
ADPCM_CODEC  (CODEC_ID_ADPCM_SWF, adpcm_swf, "ADPCM Shockwave Flash");
ADPCM_DECODER(CODEC_ID_ADPCM_THP, adpcm_thp, "ADPCM Nintendo Gamecube THP");
ADPCM_DECODER(CODEC_ID_ADPCM_XA, adpcm_xa, "ADPCM CDROM XA");
ADPCM_CODEC  (CODEC_ID_ADPCM_YAMAHA, adpcm_yamaha, "ADPCM Yamaha");<|MERGE_RESOLUTION|>--- conflicted
+++ resolved
@@ -1360,17 +1360,11 @@
         }
         break;
     case CODEC_ID_ADPCM_EA:
-<<<<<<< HEAD
-        if (buf_size < 12 || AV_RL32(src) > (buf_size - 12)/30*28) {
-            src += buf_size;
-            break;
-=======
         /* Each EA ADPCM frame has a 12-byte header followed by 30-byte pieces,
            each coding 28 stereo samples. */
         if (buf_size < 12) {
             av_log(avctx, AV_LOG_ERROR, "frame too small\n");
             return AVERROR(EINVAL);
->>>>>>> 73ad0669
         }
         samples_in_chunk = AV_RL32(src);
         if (samples_in_chunk / 28 > (buf_size - 12) / 30) {
