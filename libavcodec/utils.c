--- conflicted
+++ resolved
@@ -682,7 +682,6 @@
     return pic;
 }
 
-<<<<<<< HEAD
 static void avcodec_get_subtitle_defaults(AVSubtitle *sub)
 {
     memset(sub, 0, sizeof(*sub));
@@ -696,8 +695,6 @@
 }
 #endif
 
-=======
->>>>>>> e771e6dd
 int attribute_align_arg avcodec_open2(AVCodecContext *avctx, AVCodec *codec, AVDictionary **options)
 {
     int ret = 0;
@@ -799,31 +796,12 @@
         goto free_and_end;
     }
     avctx->frame_number = 0;
-<<<<<<< HEAD
-#if FF_API_ER
-
-    av_log(avctx, AV_LOG_DEBUG, "err{or,}_recognition separate: %d; %X\n",
-           avctx->error_recognition, avctx->err_recognition);
-    switch(avctx->error_recognition){
-        case FF_ER_EXPLODE        : avctx->err_recognition |= AV_EF_EXPLODE | AV_EF_COMPLIANT | AV_EF_CAREFUL;
-            break;
-        case FF_ER_VERY_AGGRESSIVE:
-        case FF_ER_AGGRESSIVE     : avctx->err_recognition |= AV_EF_AGGRESSIVE;
-        case FF_ER_COMPLIANT      : avctx->err_recognition |= AV_EF_COMPLIANT;
-        case FF_ER_CAREFUL        : avctx->err_recognition |= AV_EF_CAREFUL;
-    }
-
-    av_log(avctx, AV_LOG_DEBUG, "err{or,}_recognition combined: %d; %X\n",
-           avctx->error_recognition, avctx->err_recognition);
-#endif
-=======
 
     if (avctx->codec_type == AVMEDIA_TYPE_AUDIO &&
         (!avctx->time_base.num || !avctx->time_base.den)) {
         avctx->time_base.num = 1;
         avctx->time_base.den = avctx->sample_rate;
     }
->>>>>>> e771e6dd
 
     if (!HAVE_THREADS)
         av_log(avctx, AV_LOG_WARNING, "Warning: not compiled with thread support, using thread emulation\n");
@@ -1692,10 +1670,10 @@
 
 unsigned avcodec_version( void )
 {
-    av_assert0(CODEC_ID_V410==164);
+//    av_assert0(CODEC_ID_V410==164);
     av_assert0(CODEC_ID_PCM_S8_PLANAR==65563);
     av_assert0(CODEC_ID_ADPCM_G722==69660);
-    av_assert0(CODEC_ID_BMV_AUDIO==86071);
+//     av_assert0(CODEC_ID_BMV_AUDIO==86071);
     av_assert0(CODEC_ID_SRT==94216);
     av_assert0(LIBAVCODEC_VERSION_MICRO >= 100);
 
