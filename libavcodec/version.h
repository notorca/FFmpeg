/*
 *
 * This file is part of FFmpeg.
 *
 * FFmpeg is free software; you can redistribute it and/or
 * modify it under the terms of the GNU Lesser General Public
 * License as published by the Free Software Foundation; either
 * version 2.1 of the License, or (at your option) any later version.
 *
 * FFmpeg is distributed in the hope that it will be useful,
 * but WITHOUT ANY WARRANTY; without even the implied warranty of
 * MERCHANTABILITY or FITNESS FOR A PARTICULAR PURPOSE.  See the GNU
 * Lesser General Public License for more details.
 *
 * You should have received a copy of the GNU Lesser General Public
 * License along with FFmpeg; if not, write to the Free Software
 * Foundation, Inc., 51 Franklin Street, Fifth Floor, Boston, MA 02110-1301 USA
 */

#ifndef AVCODEC_VERSION_H
#define AVCODEC_VERSION_H

/**
 * @file
 * @ingroup libavc
 * Libavcodec version macros.
 */

#define LIBAVCODEC_VERSION_MAJOR 54
<<<<<<< HEAD
#define LIBAVCODEC_VERSION_MINOR  43
#define LIBAVCODEC_VERSION_MICRO 100
=======
#define LIBAVCODEC_VERSION_MINOR 23
#define LIBAVCODEC_VERSION_MICRO  0
>>>>>>> 1470ce21

#define LIBAVCODEC_VERSION_INT  AV_VERSION_INT(LIBAVCODEC_VERSION_MAJOR, \
                                               LIBAVCODEC_VERSION_MINOR, \
                                               LIBAVCODEC_VERSION_MICRO)
#define LIBAVCODEC_VERSION      AV_VERSION(LIBAVCODEC_VERSION_MAJOR,    \
                                           LIBAVCODEC_VERSION_MINOR,    \
                                           LIBAVCODEC_VERSION_MICRO)
#define LIBAVCODEC_BUILD        LIBAVCODEC_VERSION_INT

#define LIBAVCODEC_IDENT        "Lavc" AV_STRINGIFY(LIBAVCODEC_VERSION)

/**
 * FF_API_* defines may be placed below to indicate public API that will be
 * dropped at a future version bump. The defines themselves are not part of
 * the public API and may change, break or disappear at any time.
 */

#ifndef FF_API_REQUEST_CHANNELS
#define FF_API_REQUEST_CHANNELS (LIBAVCODEC_VERSION_MAJOR < 55)
#endif
#ifndef FF_API_ALLOC_CONTEXT
#define FF_API_ALLOC_CONTEXT    (LIBAVCODEC_VERSION_MAJOR < 55)
#endif
#ifndef FF_API_AVCODEC_OPEN
#define FF_API_AVCODEC_OPEN     (LIBAVCODEC_VERSION_MAJOR < 55)
#endif
#ifndef FF_API_OLD_DECODE_AUDIO
#define FF_API_OLD_DECODE_AUDIO (LIBAVCODEC_VERSION_MAJOR < 55)
#endif
#ifndef FF_API_OLD_TIMECODE
#define FF_API_OLD_TIMECODE (LIBAVCODEC_VERSION_MAJOR < 55)
#endif

#ifndef FF_API_OLD_ENCODE_AUDIO
#define FF_API_OLD_ENCODE_AUDIO (LIBAVCODEC_VERSION_MAJOR < 55)
#endif
#ifndef FF_API_OLD_ENCODE_VIDEO
#define FF_API_OLD_ENCODE_VIDEO (LIBAVCODEC_VERSION_MAJOR < 55)
#endif
#ifndef FF_API_MPV_GLOBAL_OPTS
#define FF_API_MPV_GLOBAL_OPTS  (LIBAVCODEC_VERSION_MAJOR < 55)
#endif
#ifndef FF_API_COLOR_TABLE_ID
#define FF_API_COLOR_TABLE_ID   (LIBAVCODEC_VERSION_MAJOR < 55)
#endif
#ifndef FF_API_INTER_THRESHOLD
#define FF_API_INTER_THRESHOLD  (LIBAVCODEC_VERSION_MAJOR < 55)
#endif
#ifndef FF_API_SUB_ID
#define FF_API_SUB_ID           (LIBAVCODEC_VERSION_MAJOR < 55)
#endif
#ifndef FF_API_DSP_MASK
#define FF_API_DSP_MASK         (LIBAVCODEC_VERSION_MAJOR < 55)
#endif
#ifndef FF_API_FIND_BEST_PIX_FMT
#define FF_API_FIND_BEST_PIX_FMT (LIBAVCODEC_VERSION_MAJOR < 55)
#endif

#endif /* AVCODEC_VERSION_H */<|MERGE_RESOLUTION|>--- conflicted
+++ resolved
@@ -27,13 +27,8 @@
  */
 
 #define LIBAVCODEC_VERSION_MAJOR 54
-<<<<<<< HEAD
-#define LIBAVCODEC_VERSION_MINOR  43
+#define LIBAVCODEC_VERSION_MINOR  44
 #define LIBAVCODEC_VERSION_MICRO 100
-=======
-#define LIBAVCODEC_VERSION_MINOR 23
-#define LIBAVCODEC_VERSION_MICRO  0
->>>>>>> 1470ce21
 
 #define LIBAVCODEC_VERSION_INT  AV_VERSION_INT(LIBAVCODEC_VERSION_MAJOR, \
                                                LIBAVCODEC_VERSION_MINOR, \
