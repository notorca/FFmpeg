--- conflicted
+++ resolved
@@ -18,12 +18,9 @@
                                           arm/idctdsp_arm.o             \
                                           arm/jrevdct_arm.o             \
                                           arm/simple_idct_arm.o
-<<<<<<< HEAD
-OBJS-$(CONFIG_LLAUDDSP)                += arm/lossless_audiodsp_init_arm.o
-=======
 OBJS-$(CONFIG_FLACDSP)                 += arm/flacdsp_init_arm.o        \
                                           arm/flacdsp_arm.o
->>>>>>> b075869b
+OBJS-$(CONFIG_LLAUDDSP)                += arm/lossless_audiodsp_init_arm.o
 OBJS-$(CONFIG_ME_CMP)                  += arm/me_cmp_init_arm.o
 OBJS-$(CONFIG_MPEGAUDIODSP)            += arm/mpegaudiodsp_init_arm.o
 OBJS-$(CONFIG_MPEGVIDEO)               += arm/mpegvideo_arm.o
@@ -39,15 +36,7 @@
 OBJS-$(CONFIG_ADPCM_G722_DECODER)      += arm/g722dsp_init_arm.o
 OBJS-$(CONFIG_ADPCM_G722_ENCODER)      += arm/g722dsp_init_arm.o
 OBJS-$(CONFIG_DCA_DECODER)             += arm/dcadsp_init_arm.o
-<<<<<<< HEAD
-OBJS-$(CONFIG_FLAC_DECODER)            += arm/flacdsp_init_arm.o        \
-                                          arm/flacdsp_arm.o
-OBJS-$(CONFIG_FLAC_ENCODER)            += arm/flacdsp_init_arm.o
 OBJS-$(CONFIG_HEVC_DECODER)            += arm/hevcdsp_init_arm.o
-=======
-OBJS-$(CONFIG_ADPCM_G722_DECODER)      += arm/g722dsp_init_arm.o
-OBJS-$(CONFIG_ADPCM_G722_ENCODER)      += arm/g722dsp_init_arm.o
->>>>>>> b075869b
 OBJS-$(CONFIG_MLP_DECODER)             += arm/mlpdsp_init_arm.o
 OBJS-$(CONFIG_VC1_DECODER)             += arm/vc1dsp_init_arm.o
 OBJS-$(CONFIG_VORBIS_DECODER)          += arm/vorbisdsp_init_arm.o
