--- conflicted
+++ resolved
@@ -26,12 +26,7 @@
 static int pnm_encode_frame(AVCodecContext *avctx, AVPacket *pkt,
                             const AVFrame *p, int *got_packet)
 {
-<<<<<<< HEAD
-    PNMContext *s     = avctx->priv_data;
-=======
     uint8_t *bytestream, *bytestream_start, *bytestream_end;
-    const AVFrame * const p = pict;
->>>>>>> afa21a12
     int i, h, h1, c, n, linesize, ret;
     uint8_t *ptr, *ptr1, *ptr2;
 
@@ -39,18 +34,10 @@
                                                        avctx->width,
                                                        avctx->height) + 200)) < 0)
         return ret;
-<<<<<<< HEAD
-
-    s->bytestream_start =
-    s->bytestream       = pkt->data;
-    s->bytestream_end   = pkt->data + pkt->size;
-=======
-    }
 
     bytestream_start =
     bytestream       = pkt->data;
     bytestream_end   = pkt->data + pkt->size;
->>>>>>> afa21a12
 
     h  = avctx->height;
     h1 = h;
@@ -155,12 +142,8 @@
     .long_name      = NULL_IF_CONFIG_SMALL("PGM (Portable GrayMap) image"),
     .type           = AVMEDIA_TYPE_VIDEO,
     .id             = AV_CODEC_ID_PGM,
-<<<<<<< HEAD
-    .priv_data_size = sizeof(PNMContext),
-=======
     .init           = pnm_encode_init,
     .close          = pnm_encode_close,
->>>>>>> afa21a12
     .encode2        = pnm_encode_frame,
     .pix_fmts       = (const enum AVPixelFormat[]){
         AV_PIX_FMT_GRAY8, AV_PIX_FMT_GRAY16BE, AV_PIX_FMT_NONE
@@ -174,12 +157,8 @@
     .long_name      = NULL_IF_CONFIG_SMALL("PGMYUV (Portable GrayMap YUV) image"),
     .type           = AVMEDIA_TYPE_VIDEO,
     .id             = AV_CODEC_ID_PGMYUV,
-<<<<<<< HEAD
-    .priv_data_size = sizeof(PNMContext),
-=======
     .init           = pnm_encode_init,
     .close          = pnm_encode_close,
->>>>>>> afa21a12
     .encode2        = pnm_encode_frame,
     .pix_fmts       = (const enum AVPixelFormat[]){
         AV_PIX_FMT_YUV420P, AV_PIX_FMT_YUV420P16BE, AV_PIX_FMT_NONE
@@ -193,12 +172,8 @@
     .long_name      = NULL_IF_CONFIG_SMALL("PPM (Portable PixelMap) image"),
     .type           = AVMEDIA_TYPE_VIDEO,
     .id             = AV_CODEC_ID_PPM,
-<<<<<<< HEAD
-    .priv_data_size = sizeof(PNMContext),
-=======
     .init           = pnm_encode_init,
     .close          = pnm_encode_close,
->>>>>>> afa21a12
     .encode2        = pnm_encode_frame,
     .pix_fmts       = (const enum AVPixelFormat[]){
         AV_PIX_FMT_RGB24, AV_PIX_FMT_RGB48BE, AV_PIX_FMT_NONE
@@ -212,12 +187,8 @@
     .long_name      = NULL_IF_CONFIG_SMALL("PBM (Portable BitMap) image"),
     .type           = AVMEDIA_TYPE_VIDEO,
     .id             = AV_CODEC_ID_PBM,
-<<<<<<< HEAD
-    .priv_data_size = sizeof(PNMContext),
-=======
     .init           = pnm_encode_init,
     .close          = pnm_encode_close,
->>>>>>> afa21a12
     .encode2        = pnm_encode_frame,
     .pix_fmts       = (const enum AVPixelFormat[]){ AV_PIX_FMT_MONOWHITE,
                                                   AV_PIX_FMT_NONE },
