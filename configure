#!/bin/sh
#
# FFmpeg configure script
#
# Copyright (c) 2000-2002 Fabrice Bellard
# Copyright (c) 2005-2008 Diego Biurrun
# Copyright (c) 2005-2008 Mans Rullgard
#

# Prevent locale nonsense from breaking basic text processing.
LC_ALL=C
export LC_ALL

# make sure we are running under a compatible shell
# try to make this part work with most shells

try_exec(){
    echo "Trying shell $1"
    type "$1" > /dev/null 2>&1 && exec "$@"
}

unset foo
(: ${foo%%bar}) 2> /dev/null
E1="$?"

(: ${foo?}) 2> /dev/null
E2="$?"

if test "$E1" != 0 || test "$E2" = 0; then
    echo "Broken shell detected.  Trying alternatives."
    export FF_CONF_EXEC
    if test "0$FF_CONF_EXEC" -lt 1; then
        FF_CONF_EXEC=1
        try_exec bash "$0" "$@"
    fi
    if test "0$FF_CONF_EXEC" -lt 2; then
        FF_CONF_EXEC=2
        try_exec ksh "$0" "$@"
    fi
    if test "0$FF_CONF_EXEC" -lt 3; then
        FF_CONF_EXEC=3
        try_exec /usr/xpg4/bin/sh "$0" "$@"
    fi
    echo "No compatible shell script interpreter found."
    echo "This configure script requires a POSIX-compatible shell"
    echo "such as bash or ksh."
    echo "THIS IS NOT A BUG IN FFMPEG, DO NOT REPORT IT AS SUCH."
    echo "Instead, install a working POSIX-compatible shell."
    echo "Disabling this configure test will create a broken FFmpeg."
    if test "$BASH_VERSION" = '2.04.0(1)-release'; then
        echo "This bash version ($BASH_VERSION) is broken on your platform."
        echo "Upgrade to a later version if available."
    fi
    exit 1
fi

test -d /usr/xpg4/bin && PATH=/usr/xpg4/bin:$PATH

show_help(){
    cat <<EOF
Usage: configure [options]
Options: [defaults in brackets after descriptions]

Help options:
  --help                   print this message
  --list-decoders          show all available decoders
  --list-encoders          show all available encoders
  --list-hwaccels          show all available hardware accelerators
  --list-demuxers          show all available demuxers
  --list-muxers            show all available muxers
  --list-parsers           show all available parsers
  --list-protocols         show all available protocols
  --list-bsfs              show all available bitstream filters
  --list-indevs            show all available input devices
  --list-outdevs           show all available output devices
  --list-filters           show all available filters

Standard options:
  --logfile=FILE           log tests and output to FILE [config.log]
  --disable-logging        do not log configure debug information
  --fatal-warnings         fail if any configure warning is generated
  --prefix=PREFIX          install in PREFIX [$prefix]
  --bindir=DIR             install binaries in DIR [PREFIX/bin]
  --datadir=DIR            install data files in DIR [PREFIX/share/ffmpeg]
  --docdir=DIR             install documentation in DIR [PREFIX/share/doc/ffmpeg]
  --libdir=DIR             install libs in DIR [PREFIX/lib]
  --shlibdir=DIR           install shared libs in DIR [PREFIX/lib]
  --incdir=DIR             install includes in DIR [PREFIX/include]
  --mandir=DIR             install man page in DIR [PREFIX/share/man]
  --enable-rpath           use rpath to allow installing libraries in paths
                           not part of the dynamic linker search path

Licensing options:
  --enable-gpl             allow use of GPL code, the resulting libs
                           and binaries will be under GPL [no]
  --enable-version3        upgrade (L)GPL to version 3 [no]
  --enable-nonfree         allow use of nonfree code, the resulting libs
                           and binaries will be unredistributable [no]

Configuration options:
  --disable-static         do not build static libraries [no]
  --enable-shared          build shared libraries [no]
  --enable-small           optimize for size instead of speed
  --disable-runtime-cpudetect disable detecting cpu capabilities at runtime (smaller binary)
  --enable-gray            enable full grayscale support (slower color)
  --disable-swscale-alpha  disable alpha channel support in swscale
  --disable-all            disable building components, libraries and programs
  --enable-incompatible-libav-abi enable incompatible Libav fork ABI [no]
  --enable-raise-major     increase major version numbers in sonames [no]

Program options:
  --disable-programs       do not build command line programs
  --disable-ffmpeg         disable ffmpeg build
  --disable-ffplay         disable ffplay build
  --disable-ffprobe        disable ffprobe build
  --disable-ffserver       disable ffserver build

Documentation options:
  --disable-doc            do not build documentation
  --disable-htmlpages      do not build HTML documentation pages
  --disable-manpages       do not build man documentation pages
  --disable-podpages       do not build POD documentation pages
  --disable-txtpages       do not build text documentation pages

Component options:
  --disable-avdevice       disable libavdevice build
  --disable-avcodec        disable libavcodec build
  --disable-avformat       disable libavformat build
  --disable-avutil         disable libavutil build
  --disable-swresample     disable libswresample build
  --disable-swscale        disable libswscale build
  --disable-postproc       disable libpostproc build
  --disable-avfilter       disable libavfilter build
  --enable-avresample      enable libavresample build [no]
  --disable-pthreads       disable pthreads [auto]
  --disable-w32threads     disable Win32 threads [auto]
  --disable-os2threads     disable OS/2 threads [auto]
  --disable-network        disable network support [no]
  --disable-dct            disable DCT code
  --disable-dwt            disable DWT code
  --disable-error-resilience disable error resilience code
  --disable-lsp            disable LSP code
  --disable-lzo            disable LZO decoder code
  --disable-mdct           disable MDCT code
  --disable-rdft           disable RDFT code
  --disable-fft            disable FFT code

Hardware accelerators:
  --disable-dxva2          disable DXVA2 code [autodetect]
  --disable-vaapi          disable VAAPI code [autodetect]
  --disable-vda            disable VDA code [autodetect]
  --disable-vdpau          disable VDPAU code [autodetect]

Individual component options:
  --disable-everything     disable all components listed below
  --disable-encoder=NAME   disable encoder NAME
  --enable-encoder=NAME    enable encoder NAME
  --disable-encoders       disable all encoders
  --disable-decoder=NAME   disable decoder NAME
  --enable-decoder=NAME    enable decoder NAME
  --disable-decoders       disable all decoders
  --disable-hwaccel=NAME   disable hwaccel NAME
  --enable-hwaccel=NAME    enable hwaccel NAME
  --disable-hwaccels       disable all hwaccels
  --disable-muxer=NAME     disable muxer NAME
  --enable-muxer=NAME      enable muxer NAME
  --disable-muxers         disable all muxers
  --disable-demuxer=NAME   disable demuxer NAME
  --enable-demuxer=NAME    enable demuxer NAME
  --disable-demuxers       disable all demuxers
  --enable-parser=NAME     enable parser NAME
  --disable-parser=NAME    disable parser NAME
  --disable-parsers        disable all parsers
  --enable-bsf=NAME        enable bitstream filter NAME
  --disable-bsf=NAME       disable bitstream filter NAME
  --disable-bsfs           disable all bitstream filters
  --enable-protocol=NAME   enable protocol NAME
  --disable-protocol=NAME  disable protocol NAME
  --disable-protocols      disable all protocols
  --enable-indev=NAME      enable input device NAME
  --disable-indev=NAME     disable input device NAME
  --disable-indevs         disable input devices
  --enable-outdev=NAME     enable output device NAME
  --disable-outdev=NAME    disable output device NAME
  --disable-outdevs        disable output devices
  --disable-devices        disable all devices
  --enable-filter=NAME     enable filter NAME
  --disable-filter=NAME    disable filter NAME
  --disable-filters        disable all filters

External library support:
  --enable-avisynth        enable reading of AviSynth script files [no]
  --disable-bzlib          disable bzlib [autodetect]
  --enable-fontconfig      enable fontconfig
  --enable-frei0r          enable frei0r video filtering
  --enable-gnutls          enable gnutls [no]
  --disable-iconv          disable iconv [autodetect]
  --enable-ladspa          enable LADSPA audio filtering
  --enable-libaacplus      enable AAC+ encoding via libaacplus [no]
  --enable-libass          enable libass subtitles rendering [no]
  --enable-libbluray       enable BluRay reading using libbluray [no]
  --enable-libbs2b         enable bs2b DSP library [no]
  --enable-libcaca         enable textual display using libcaca
  --enable-libcelt         enable CELT decoding via libcelt [no]
  --enable-libcdio         enable audio CD grabbing with libcdio
  --enable-libdc1394       enable IIDC-1394 grabbing using libdc1394
                           and libraw1394 [no]
  --enable-libfaac         enable AAC encoding via libfaac [no]
  --enable-libfdk-aac      enable AAC de/encoding via libfdk-aac [no]
  --enable-libflite        enable flite (voice synthesis) support via libflite [no]
  --enable-libfreetype     enable libfreetype [no]
  --enable-libfribidi      enable libfribidi [no]
  --enable-libgme          enable Game Music Emu via libgme [no]
  --enable-libgsm          enable GSM de/encoding via libgsm [no]
  --enable-libiec61883     enable iec61883 via libiec61883 [no]
  --enable-libilbc         enable iLBC de/encoding via libilbc [no]
  --enable-libmodplug      enable ModPlug via libmodplug [no]
  --enable-libmp3lame      enable MP3 encoding via libmp3lame [no]
  --enable-libnut          enable NUT (de)muxing via libnut,
                           native (de)muxer exists [no]
  --enable-libopencore-amrnb enable AMR-NB de/encoding via libopencore-amrnb [no]
  --enable-libopencore-amrwb enable AMR-WB decoding via libopencore-amrwb [no]
  --enable-libopencv       enable video filtering via libopencv [no]
  --enable-libopenjpeg     enable JPEG 2000 de/encoding via OpenJPEG [no]
  --enable-libopus         enable Opus de/encoding via libopus [no]
  --enable-libpulse        enable Pulseaudio input via libpulse [no]
  --enable-libquvi         enable quvi input via libquvi [no]
  --enable-librtmp         enable RTMP[E] support via librtmp [no]
  --enable-libschroedinger enable Dirac de/encoding via libschroedinger [no]
  --enable-libshine        enable fixed-point MP3 encoding via libshine [no]
  --enable-libsmbclient    enable Samba protocol via libsmbclient [no]
  --enable-libsoxr         enable Include libsoxr resampling [no]
  --enable-libspeex        enable Speex de/encoding via libspeex [no]
  --enable-libssh          enable SFTP protocol via libssh [no]
  --enable-libstagefright-h264  enable H.264 decoding via libstagefright [no]
  --enable-libtheora       enable Theora encoding via libtheora [no]
  --enable-libtwolame      enable MP2 encoding via libtwolame [no]
  --enable-libutvideo      enable Ut Video encoding and decoding via libutvideo [no]
  --enable-libv4l2         enable libv4l2/v4l-utils [no]
  --enable-libvidstab      enable video stabilization using vid.stab [no]
  --enable-libvo-aacenc    enable AAC encoding via libvo-aacenc [no]
  --enable-libvo-amrwbenc  enable AMR-WB encoding via libvo-amrwbenc [no]
  --enable-libvorbis       enable Vorbis en/decoding via libvorbis,
                           native implementation exists [no]
  --enable-libvpx          enable VP8 and VP9 de/encoding via libvpx [no]
  --enable-libwavpack      enable wavpack encoding via libwavpack [no]
  --enable-libwebp         enable WebP encoding via libwebp [no]
  --enable-libx264         enable H.264 encoding via x264 [no]
  --enable-libx265         enable HEVC encoding via x265 [no]
  --enable-libxavs         enable AVS encoding via xavs [no]
  --enable-libxvid         enable Xvid encoding via xvidcore,
                           native MPEG-4/Xvid encoder exists [no]
  --enable-libzmq          enable message passing via libzmq [no]
  --enable-libzvbi         enable teletext support via libzvbi [no]
  --enable-decklink        enable Blackmagick DeckLink output [no]
  --enable-openal          enable OpenAL 1.1 capture support [no]
  --enable-opencl          enable OpenCL code
  --enable-opengl          enable OpenGL rendering [no]
  --enable-openssl         enable openssl [no]
  --enable-x11grab         enable X11 grabbing [no]
  --disable-xlib           disable xlib [autodetect]
  --disable-zlib           disable zlib [autodetect]

Toolchain options:
  --arch=ARCH              select architecture [$arch]
  --cpu=CPU                select the minimum required CPU (affects
                           instruction selection, may crash on older CPUs)
  --cross-prefix=PREFIX    use PREFIX for compilation tools [$cross_prefix]
  --progs-suffix=SUFFIX    program name suffix []
  --enable-cross-compile   assume a cross-compiler is used
  --sysroot=PATH           root of cross-build tree
  --sysinclude=PATH        location of cross-build system headers
  --target-os=OS           compiler targets OS [$target_os]
  --target-exec=CMD        command to run executables on target
  --target-path=DIR        path to view of build directory on target
  --target-samples=DIR     path to samples directory on target
  --tempprefix=PATH        force fixed dir/prefix instead of mktemp for checks
  --toolchain=NAME         set tool defaults according to NAME
  --nm=NM                  use nm tool NM [$nm_default]
  --ar=AR                  use archive tool AR [$ar_default]
  --as=AS                  use assembler AS [$as_default]
  --windres=WINDRES        use windows resource compiler WINDRES [$windres_default]
  --yasmexe=EXE            use yasm-compatible assembler EXE [$yasmexe_default]
  --cc=CC                  use C compiler CC [$cc_default]
  --cxx=CXX                use C compiler CXX [$cxx_default]
  --dep-cc=DEPCC           use dependency generator DEPCC [$cc_default]
  --ld=LD                  use linker LD [$ld_default]
  --pkg-config=PKGCONFIG   use pkg-config tool PKGCONFIG [$pkg_config_default]
  --pkg-config-flags=FLAGS pass additional flags to pkgconf []
  --ranlib=RANLIB          use ranlib RANLIB [$ranlib_default]
  --doxygen=DOXYGEN        use DOXYGEN to generate API doc [$doxygen_default]
  --host-cc=HOSTCC         use host C compiler HOSTCC
  --host-cflags=HCFLAGS    use HCFLAGS when compiling for host
  --host-cppflags=HCPPFLAGS use HCPPFLAGS when compiling for host
  --host-ld=HOSTLD         use host linker HOSTLD
  --host-ldflags=HLDFLAGS  use HLDFLAGS when linking for host
  --host-libs=HLIBS        use libs HLIBS when linking for host
  --host-os=OS             compiler host OS [$target_os]
  --extra-cflags=ECFLAGS   add ECFLAGS to CFLAGS [$CFLAGS]
  --extra-cxxflags=ECFLAGS add ECFLAGS to CXXFLAGS [$CXXFLAGS]
  --extra-ldflags=ELDFLAGS add ELDFLAGS to LDFLAGS [$LDFLAGS]
  --extra-ldexeflags=ELDFLAGS add ELDFLAGS to LDEXEFLAGS [$LDEXEFLAGS]
  --extra-libs=ELIBS       add ELIBS [$ELIBS]
  --extra-version=STRING   version string suffix []
  --optflags=OPTFLAGS      override optimization-related compiler flags
  --build-suffix=SUFFIX    library name suffix []
  --enable-pic             build position-independent code
  --enable-thumb           compile for Thumb instruction set
  --enable-lto             use link-time optimization

Advanced options (experts only):
  --malloc-prefix=PREFIX   prefix malloc and related names with PREFIX
  --disable-symver         disable symbol versioning
  --enable-hardcoded-tables use hardcoded tables instead of runtime generation
  --disable-safe-bitstream-reader
                           disable buffer boundary checking in bitreaders
                           (faster, but may crash)
  --enable-memalign-hack   emulate memalign, interferes with memory debuggers
  --enable-sram            allow use of on-chip SRAM
  --sws-max-filter-size=N  the max filter size swscale uses [$sws_max_filter_size_default]

Optimization options (experts only):
  --disable-asm            disable all assembly optimizations
  --disable-altivec        disable AltiVec optimizations
  --disable-amd3dnow       disable 3DNow! optimizations
  --disable-amd3dnowext    disable 3DNow! extended optimizations
  --disable-mmx            disable MMX optimizations
  --disable-mmxext         disable MMXEXT optimizations
  --disable-sse            disable SSE optimizations
  --disable-sse2           disable SSE2 optimizations
  --disable-sse3           disable SSE3 optimizations
  --disable-ssse3          disable SSSE3 optimizations
  --disable-sse4           disable SSE4 optimizations
  --disable-sse42          disable SSE4.2 optimizations
  --disable-avx            disable AVX optimizations
  --disable-xop            disable XOP optimizations
  --disable-fma3           disable FMA3 optimizations
  --disable-fma4           disable FMA4 optimizations
  --disable-avx2           disable AVX2 optimizations
  --disable-armv5te        disable armv5te optimizations
  --disable-armv6          disable armv6 optimizations
  --disable-armv6t2        disable armv6t2 optimizations
  --disable-vfp            disable VFP optimizations
  --disable-neon           disable NEON optimizations
  --disable-inline-asm     disable use of inline assembly
  --disable-yasm           disable use of nasm/yasm assembly
  --disable-mips32r2       disable MIPS32R2 optimizations
  --disable-mipsdspr1      disable MIPS DSP ASE R1 optimizations
  --disable-mipsdspr2      disable MIPS DSP ASE R2 optimizations
  --disable-mipsfpu        disable floating point MIPS optimizations
  --disable-fast-unaligned consider unaligned accesses slow

Developer options (useful when working on FFmpeg itself):
  --disable-debug          disable debugging symbols
  --enable-debug=LEVEL     set the debug level [$debuglevel]
  --disable-optimizations  disable compiler optimizations
  --enable-extra-warnings  enable more compiler warnings
  --disable-stripping      disable stripping of executables and shared libraries
  --assert-level=level     0(default), 1 or 2, amount of assertion testing,
                           2 causes a slowdown at runtime.
  --enable-memory-poisoning fill heap uninitialized allocated space with arbitrary data
  --valgrind=VALGRIND      run "make fate" tests through valgrind to detect memory
                           leaks and errors, using the specified valgrind binary.
                           Cannot be combined with --target-exec
  --enable-ftrapv          Trap arithmetic overflows
  --samples=PATH           location of test samples for FATE, if not set use
                           \$FATE_SAMPLES at make invocation time.
  --enable-neon-clobber-test check NEON registers for clobbering (should be
                           used only for debugging purposes)
  --enable-xmm-clobber-test check XMM registers for clobbering (Win64-only;
                           should be used only for debugging purposes)
  --enable-random          randomly enable/disable components
  --disable-random
  --enable-random=LIST     randomly enable/disable specific components or
  --disable-random=LIST    component groups. LIST is a comma-separated list
                           of NAME[:PROB] entries where NAME is a component
                           (group) and PROB the probability associated with
                           NAME (default 0.5).
  --random-seed=VALUE      seed value for --enable/disable-random

NOTE: Object files are built at the place where configure is launched.
EOF
  exit 0
}

quotes='""'

log(){
    echo "$@" >> $logfile
}

log_file(){
    log BEGIN $1
    pr -n -t $1 >> $logfile
    log END $1
}

echolog(){
    log "$@"
    echo "$@"
}

warn(){
    log "WARNING: $*"
    WARNINGS="${WARNINGS}WARNING: $*\n"
}

die(){
    echolog "$@"
    cat <<EOF

If you think configure made a mistake, make sure you are using the latest
version from Git.  If the latest version fails, report the problem to the
ffmpeg-user@ffmpeg.org mailing list or IRC #ffmpeg on irc.freenode.net.
EOF
    if disabled logging; then
        cat <<EOF
Rerun configure with logging enabled (do not use --disable-logging), and
include the log this produces with your report.
EOF
    else
        cat <<EOF
Include the log file "$logfile" produced by configure as this will help
solve the problem.
EOF
    fi
    exit 1
}

# Avoid locale weirdness, besides we really just want to translate ASCII.
toupper(){
    echo "$@" | tr abcdefghijklmnopqrstuvwxyz ABCDEFGHIJKLMNOPQRSTUVWXYZ
}

tolower(){
    echo "$@" | tr ABCDEFGHIJKLMNOPQRSTUVWXYZ abcdefghijklmnopqrstuvwxyz
}

c_escape(){
    echo "$*" | sed 's/["\\]/\\\0/g'
}

sh_quote(){
    v=$(echo "$1" | sed "s/'/'\\\\''/g")
    test "x$v" = "x${v#*[!A-Za-z0-9_/.+-]}" || v="'$v'"
    echo "$v"
}

cleanws(){
    echo "$@" | sed 's/^ *//;s/  */ /g;s/ *$//;s/\\r//g'
}

filter(){
    pat=$1
    shift
    for v; do
        eval "case $v in $pat) echo $v ;; esac"
    done
}

filter_out(){
    pat=$1
    shift
    for v; do
        eval "case $v in $pat) ;; *) echo $v ;; esac"
    done
}

map(){
    m=$1
    shift
    for v; do eval $m; done
}

add_suffix(){
    suffix=$1
    shift
    for v; do echo ${v}${suffix}; done
}

set_all(){
    value=$1
    shift
    for var in $*; do
        eval $var=$value
    done
}

set_weak(){
    value=$1
    shift
    for var; do
        eval : \${$var:=$value}
    done
}

sanitize_var_name(){
    echo $@ | sed 's/[^A-Za-z0-9_]/_/g'
}

set_safe(){
    var=$1
    shift
    eval $(sanitize_var_name "$var")='$*'
}

get_safe(){
    eval echo \$$(sanitize_var_name "$1")
}

pushvar(){
    for pvar in $*; do
        eval level=\${${pvar}_level:=0}
        eval ${pvar}_${level}="\$$pvar"
        eval ${pvar}_level=$(($level+1))
    done
}

popvar(){
    for pvar in $*; do
        eval level=\${${pvar}_level:-0}
        test $level = 0 && continue
        eval level=$(($level-1))
        eval $pvar="\${${pvar}_${level}}"
        eval ${pvar}_level=$level
        eval unset ${pvar}_${level}
    done
}

enable(){
    set_all yes $*
}

disable(){
    set_all no $*
}

enable_weak(){
    set_weak yes $*
}

disable_weak(){
    set_weak no $*
}

enable_safe(){
    for var; do
        enable $(echo "$var" | sed 's/[^A-Za-z0-9_]/_/g')
    done
}

disable_safe(){
    for var; do
        disable $(echo "$var" | sed 's/[^A-Za-z0-9_]/_/g')
    done
}

do_enable_deep(){
    for var; do
        enabled $var && continue
        eval sel="\$${var}_select"
        eval sgs="\$${var}_suggest"
        pushvar var sgs
        enable_deep $sel
        popvar sgs
        enable_deep_weak $sgs
        popvar var
    done
}

enable_deep(){
    do_enable_deep $*
    enable $*
}

enable_deep_weak(){
    for var; do
        disabled $var && continue
        pushvar var
        do_enable_deep $var
        popvar var
        enable_weak $var
    done
}

enabled(){
    test "${1#!}" = "$1" && op== || op=!=
    eval test "x\$${1#!}" $op "xyes"
}

disabled(){
    test "${1#!}" = "$1" && op== || op=!=
    eval test "x\$${1#!}" $op "xno"
}

enabled_all(){
    for opt; do
        enabled $opt || return 1
    done
}

disabled_all(){
    for opt; do
        disabled $opt || return 1
    done
}

enabled_any(){
    for opt; do
        enabled $opt && return 0
    done
}

disabled_any(){
    for opt; do
        disabled $opt && return 0
    done
    return 1
}

set_default(){
    for opt; do
        eval : \${$opt:=\$${opt}_default}
    done
}

is_in(){
    value=$1
    shift
    for var in $*; do
        [ $var = $value ] && return 0
    done
    return 1
}

do_check_deps(){
    for cfg; do
        cfg="${cfg#!}"
        enabled ${cfg}_checking && die "Circular dependency for $cfg."
        disabled ${cfg}_checking && continue
        enable ${cfg}_checking
        append allopts $cfg

        eval dep_all="\$${cfg}_deps"
        eval dep_any="\$${cfg}_deps_any"
        eval dep_sel="\$${cfg}_select"
        eval dep_sgs="\$${cfg}_suggest"
        eval dep_ifa="\$${cfg}_if"
        eval dep_ifn="\$${cfg}_if_any"

        pushvar cfg dep_all dep_any dep_sel dep_sgs dep_ifa dep_ifn
        do_check_deps $dep_all $dep_any $dep_sel $dep_sgs $dep_ifa $dep_ifn
        popvar cfg dep_all dep_any dep_sel dep_sgs dep_ifa dep_ifn

        [ -n "$dep_ifa" ] && { enabled_all $dep_ifa && enable_weak $cfg; }
        [ -n "$dep_ifn" ] && { enabled_any $dep_ifn && enable_weak $cfg; }
        enabled_all  $dep_all || disable $cfg
        enabled_any  $dep_any || disable $cfg
        disabled_any $dep_sel && disable $cfg

        if enabled $cfg; then
            enable_deep $dep_sel
            enable_deep_weak $dep_sgs
        fi

        disable ${cfg}_checking
    done
}

check_deps(){
    unset allopts

    do_check_deps "$@"

    for cfg in $allopts; do
        enabled $cfg || continue
        eval dep_extralibs="\$${cfg}_extralibs"
        test -n "$dep_extralibs" && add_extralibs $dep_extralibs
    done
}

print_config(){
    pfx=$1
    files=$2
    shift 2
    map 'eval echo "$v \${$v:-no}"' "$@" |
    awk "BEGIN { split(\"$files\", files) }
        {
            c = \"$pfx\" toupper(\$1);
            v = \$2;
            sub(/yes/, 1, v);
            sub(/no/,  0, v);
            for (f in files) {
                file = files[f];
                if (file ~ /\\.h\$/) {
                    printf(\"#define %s %d\\n\", c, v) >>file;
                } else if (file ~ /\\.asm\$/) {
                    printf(\"%%define %s %d\\n\", c, v) >>file;
                } else if (file ~ /\\.mak\$/) {
                    n = -v ? \"\" : \"!\";
                    printf(\"%s%s=yes\\n\", n, c) >>file;
                } else if (file ~ /\\.texi\$/) {
                    pre = -v ? \"\" : \"@c \";
                    yesno = \$2;
                    c2 = tolower(c);
                    gsub(/_/, \"-\", c2);
                    printf(\"%s@set %s %s\\n\", pre, c2, yesno) >>file;
                }
            }
        }"
}

print_enabled(){
    suf=$1
    shift
    for v; do
        enabled $v && printf "%s\n" ${v%$suf};
    done
}

append(){
    var=$1
    shift
    eval "$var=\"\$$var $*\""
}

prepend(){
    var=$1
    shift
    eval "$var=\"$* \$$var\""
}

unique(){
    var=$1
    uniq_list=""
    for tok in $(eval echo \$$var); do
        uniq_list="$(filter_out $tok $uniq_list) $tok"
    done
    eval "$var=\"${uniq_list}\""
}

add_cppflags(){
    append CPPFLAGS "$@"
}

add_cflags(){
    append CFLAGS $($cflags_filter "$@")
}

add_cxxflags(){
    append CXXFLAGS $($cflags_filter "$@")
}

add_asflags(){
    append ASFLAGS $($asflags_filter "$@")
}

add_ldflags(){
    append LDFLAGS $($ldflags_filter "$@")
}

add_ldexeflags(){
    append LDEXEFLAGS $($ldflags_filter "$@")
}

add_stripflags(){
    append ASMSTRIPFLAGS "$@"
}

add_extralibs(){
    prepend extralibs $($ldflags_filter "$@")
}

add_host_cppflags(){
    append host_cppflags "$@"
}

add_host_cflags(){
    append host_cflags $($host_cflags_filter "$@")
}

add_host_ldflags(){
    append host_ldflags $($host_ldflags_filter "$@")
}

add_compat(){
    append compat_objs $1
    shift
    map 'add_cppflags -D$v' "$@"
}

check_cmd(){
    log "$@"
    "$@" >> $logfile 2>&1
}

check_stat(){
    log check_stat "$@"
    stat "$1" >> $logfile 2>&1
}

cc_o(){
    eval printf '%s\\n' $CC_O
}

cc_e(){
    eval printf '%s\\n' $CC_E
}

check_cc(){
    log check_cc "$@"
    cat > $TMPC
    log_file $TMPC
    check_cmd $cc $CPPFLAGS $CFLAGS "$@" $CC_C $(cc_o $TMPO) $TMPC
}

check_cxx(){
    log check_cxx "$@"
    cat > $TMPCPP
    log_file $TMPCPP
    check_cmd $cxx $CPPFLAGS $CFLAGS $CXXFLAGS "$@" $CXX_C -o $TMPO $TMPCPP
}

check_oc(){
    log check_oc "$@"
    cat > $TMPM
    log_file $TMPM
    check_cmd $cc -Werror=missing-prototypes $CPPFLAGS $CFLAGS "$@" $CC_C $(cc_o $TMPO) $TMPM
}

check_cpp(){
    log check_cpp "$@"
    cat > $TMPC
    log_file $TMPC
    check_cmd $cc $CPPFLAGS $CFLAGS "$@" $(cc_e $TMPO) $TMPC
}

as_o(){
    eval printf '%s\\n' $AS_O
}

check_as(){
    log check_as "$@"
    cat > $TMPS
    log_file $TMPS
    check_cmd $as $CPPFLAGS $ASFLAGS "$@" $AS_C $(as_o $TMPO) $TMPS
}

check_inline_asm(){
    log check_inline_asm "$@"
    name="$1"
    code="$2"
    shift 2
    disable $name
    check_cc "$@" <<EOF && enable $name
void foo(void){ __asm__ volatile($code); }
EOF
}

check_insn(){
    log check_insn "$@"
    check_inline_asm ${1}_inline "\"$2\""
    echo "$2" | check_as && enable ${1}_external || disable ${1}_external
}

check_yasm(){
    log check_yasm "$@"
    echo "$1" > $TMPS
    log_file $TMPS
    shift 1
    check_cmd $yasmexe $YASMFLAGS -Werror "$@" -o $TMPO $TMPS
}

ld_o(){
    eval printf '%s\\n' $LD_O
}

check_ld(){
    log check_ld "$@"
    type=$1
    shift 1
    flags=$(filter_out '-l*|*.so' $@)
    libs=$(filter '-l*|*.so' $@)
    check_$type $($cflags_filter $flags) || return
    flags=$($ldflags_filter $flags)
    libs=$($ldflags_filter $libs)
    check_cmd $ld $LDFLAGS $flags $(ld_o $TMPE) $TMPO $libs $extralibs
}

print_include(){
    hdr=$1
    test "${hdr%.h}" = "${hdr}" &&
        echo "#include $hdr"    ||
        echo "#include <$hdr>"
}

check_code(){
    log check_code "$@"
    check=$1
    headers=$2
    code=$3
    shift 3
    {
        for hdr in $headers; do
            print_include $hdr
        done
        echo "int main(void) { $code; return 0; }"
    } | check_$check "$@"
}

check_cppflags(){
    log check_cppflags "$@"
    check_cc "$@" <<EOF && append CPPFLAGS "$@"
int x;
EOF
}

test_cflags(){
    log test_cflags "$@"
    set -- $($cflags_filter "$@")
    check_cc "$@" <<EOF
int x;
EOF
}

check_cflags(){
    log check_cflags "$@"
    test_cflags "$@" && add_cflags "$@"
}

check_cxxflags(){
    log check_cxxflags "$@"
    set -- $($cflags_filter "$@")
    check_cxx "$@" <<EOF && append CXXFLAGS "$@"
int x;
EOF
}

test_ldflags(){
    log test_ldflags "$@"
    check_ld "cc" "$@" <<EOF
int main(void){ return 0; }
EOF
}

check_ldflags(){
    log check_ldflags "$@"
    test_ldflags "$@" && add_ldflags "$@"
}

test_stripflags(){
    log test_stripflags "$@"
    # call check_cc to get a fresh TMPO
    check_cc <<EOF
int main(void) { return 0; }
EOF
    check_cmd $strip $ASMSTRIPFLAGS "$@" $TMPO
}

check_stripflags(){
    log check_stripflags "$@"
    test_stripflags "$@" && add_stripflags "$@"
}

check_header(){
    log check_header "$@"
    header=$1
    shift
    disable_safe $header
    check_cpp "$@" <<EOF && enable_safe $header
#include <$header>
int x;
EOF
}

check_header_oc(){
    log check_header_oc "$@"
    rm -f -- "$TMPO"
    header=$1
    shift
    disable_safe $header
    {
       echo "#include <$header>"
       echo "int main(void) { return 0; }"
    } | check_oc && check_stat "$TMPO" && enable_safe $headers
}

check_func(){
    log check_func "$@"
    func=$1
    shift
    disable $func
    check_ld "cc" "$@" <<EOF && enable $func
extern int $func();
int main(void){ $func(); }
EOF
}

check_mathfunc(){
    log check_mathfunc "$@"
    func=$1
    narg=$2
    shift 2
    test $narg = 2 && args="f, g" || args="f"
    disable $func
    check_ld "cc" "$@" <<EOF && enable $func
#include <math.h>
float foo(float f, float g) { return $func($args); }
int main(void){ return (int) foo; }
EOF
}

check_func_headers(){
    log check_func_headers "$@"
    headers=$1
    funcs=$2
    shift 2
    {
        for hdr in $headers; do
            print_include $hdr
        done
        for func in $funcs; do
            echo "long check_$func(void) { return (long) $func; }"
        done
        echo "int main(void) { return 0; }"
    } | check_ld "cc" "$@" && enable $funcs && enable_safe $headers
}

check_class_headers_cpp(){
    log check_class_headers_cpp "$@"
    headers=$1
    classes=$2
    shift 2
    {
        for hdr in $headers; do
            echo "#include <$hdr>"
        done
        echo "int main(void) { "
        i=1
        for class in $classes; do
            echo "$class obj$i;"
            i=$(expr $i + 1)
        done
        echo "return 0; }"
    } | check_ld "cxx" "$@" && enable $funcs && enable_safe $headers
}

check_cpp_condition(){
    log check_cpp_condition "$@"
    header=$1
    condition=$2
    shift 2
    check_cpp "$@" <<EOF
#include <$header>
#if !($condition)
#error "unsatisfied condition: $condition"
#endif
EOF
}

check_lib(){
    log check_lib "$@"
    header="$1"
    func="$2"
    shift 2
    check_header $header && check_func $func "$@" && add_extralibs "$@"
}

check_lib2(){
    log check_lib2 "$@"
    headers="$1"
    funcs="$2"
    shift 2
    check_func_headers "$headers" "$funcs" "$@" && add_extralibs "$@"
}

check_lib_cpp(){
    log check_lib_cpp "$@"
    headers="$1"
    classes="$2"
    shift 2
    check_class_headers_cpp "$headers" "$classes" "$@" && add_extralibs "$@"
}

check_pkg_config(){
    log check_pkg_config "$@"
    pkgandversion="$1"
    pkg="${1%% *}"
    headers="$2"
    funcs="$3"
    shift 3
    check_cmd $pkg_config --exists --print-errors $pkgandversion || return
    pkg_cflags=$($pkg_config --cflags $pkg_config_flags $pkg)
    pkg_libs=$($pkg_config --libs $pkg_config_flags $pkg)
    check_func_headers "$headers" "$funcs" $pkg_cflags $pkg_libs "$@" &&
        set_safe ${pkg}_cflags $pkg_cflags   &&
        set_safe ${pkg}_libs   $pkg_libs
}

check_exec(){
    check_ld "cc" "$@" && { enabled cross_compile || $TMPE >> $logfile 2>&1; }
}

check_exec_crash(){
    code=$(cat)

    # exit() is not async signal safe.  _Exit (C99) and _exit (POSIX)
    # are safe but may not be available everywhere.  Thus we use
    # raise(SIGTERM) instead.  The check is run in a subshell so we
    # can redirect the "Terminated" message from the shell.  SIGBUS
    # is not defined by standard C so it is used conditionally.

    (check_exec "$@") >> $logfile 2>&1 <<EOF
#include <signal.h>
static void sighandler(int sig){
    raise(SIGTERM);
}
int foo(void){
    $code
}
int (*func_ptr)(void) = foo;
int main(void){
    signal(SIGILL, sighandler);
    signal(SIGFPE, sighandler);
    signal(SIGSEGV, sighandler);
#ifdef SIGBUS
    signal(SIGBUS, sighandler);
#endif
    return func_ptr();
}
EOF
}

check_type(){
    log check_type "$@"
    headers=$1
    type=$2
    shift 2
    disable_safe "$type"
    check_code cc "$headers" "$type v" "$@" && enable_safe "$type"
}

check_struct(){
    log check_struct "$@"
    headers=$1
    struct=$2
    member=$3
    shift 3
    disable_safe "${struct}_${member}"
    check_code cc "$headers" "const void *p = &(($struct *)0)->$member" "$@" &&
        enable_safe "${struct}_${member}"
}

check_builtin(){
    log check_builtin "$@"
    name=$1
    headers=$2
    builtin=$3
    shift 3
    disable "$name"
    check_code ld "$headers" "$builtin" "cc" "$@" && enable "$name"
}

check_compile_assert(){
    log check_compile_assert "$@"
    name=$1
    headers=$2
    condition=$3
    shift 3
    disable "$name"
    check_code cc "$headers" "char c[2 * !!($condition) - 1]" "$@" && enable "$name"
}

require(){
    name="$1"
    header="$2"
    func="$3"
    shift 3
    check_lib $header $func "$@" || die "ERROR: $name not found"
}

require2(){
    name="$1"
    headers="$2"
    func="$3"
    shift 3
    check_lib2 "$headers" $func "$@" || die "ERROR: $name not found"
}

require_cpp(){
    name="$1"
    headers="$2"
    classes="$3"
    shift 3
    check_lib_cpp "$headers" "$classes" "$@" || die "ERROR: $name not found"
}

require_pkg_config(){
    pkg="$1"
    check_pkg_config "$@" || die "ERROR: $pkg not found"
    add_cflags    $(get_safe ${pkg}_cflags)
    add_extralibs $(get_safe ${pkg}_libs)
}

require_libfreetype(){
    log require_libfreetype "$@"
    pkg="freetype2"
    check_cmd $pkg_config --exists --print-errors $pkg \
      || die "ERROR: $pkg not found"
    pkg_cflags=$($pkg_config --cflags $pkg_config_flags $pkg)
    pkg_libs=$($pkg_config --libs $pkg_config_flags $pkg)
    {
        echo "#include <ft2build.h>"
        echo "#include FT_FREETYPE_H"
        echo "long check_func(void) { return (long) FT_Init_FreeType; }"
        echo "int main(void) { return 0; }"
    } | check_ld "cc" $pkg_cflags $pkg_libs \
      && set_safe ${pkg}_cflags $pkg_cflags \
      && set_safe ${pkg}_libs   $pkg_libs \
      || die "ERROR: $pkg not found"
    add_cflags    $(get_safe ${pkg}_cflags)
    add_extralibs $(get_safe ${pkg}_libs)
}

hostcc_e(){
    eval printf '%s\\n' $HOSTCC_E
}

hostcc_o(){
    eval printf '%s\\n' $HOSTCC_O
}

check_host_cc(){
    log check_host_cc "$@"
    cat > $TMPC
    log_file $TMPC
    check_cmd $host_cc $host_cflags "$@" $HOSTCC_C $(hostcc_o $TMPO) $TMPC
}

check_host_cpp(){
    log check_host_cpp "$@"
    cat > $TMPC
    log_file $TMPC
    check_cmd $host_cc $HOSTCPPFLAGS $HOSTCFLAGS "$@" $(hostcc_e $TMPO) $TMPC
}

check_host_cppflags(){
    log check_host_cppflags "$@"
    check_host_cc "$@" <<EOF && append host_cppflags "$@"
int x;
EOF
}

check_host_cflags(){
    log check_host_cflags "$@"
    set -- $($host_cflags_filter "$@")
    check_host_cc "$@" <<EOF && append host_cflags "$@"
int x;
EOF
}

check_host_cpp_condition(){
    log check_host_cpp_condition "$@"
    header=$1
    condition=$2
    shift 2
    check_host_cpp "$@" <<EOF
#include <$header>
#if !($condition)
#error "unsatisfied condition: $condition"
#endif
EOF
}

apply(){
    file=$1
    shift
    "$@" < "$file" > "$file.tmp" && mv "$file.tmp" "$file" || rm "$file.tmp"
}

cp_if_changed(){
    cmp -s "$1" "$2" && echo "$2 is unchanged" && return
    mkdir -p "$(dirname $2)"
    $cp_f "$1" "$2"
}

# CONFIG_LIST contains configurable options, while HAVE_LIST is for
# system-dependent things.

COMPONENT_LIST="
    bsfs
    decoders
    demuxers
    encoders
    filters
    hwaccels
    indevs
    muxers
    outdevs
    parsers
    protocols
"

EXAMPLE_LIST="
    avio_reading_example
    decoding_encoding_example
    demuxing_decoding_example
    filter_audio_example
    filtering_audio_example
    filtering_video_example
    metadata_example
    muxing_example
    remuxing_example
    resampling_audio_example
    scaling_video_example
    transcode_aac_example
    transcoding_example
"

EXTERNAL_LIBRARY_LIST="
    avisynth
    bzlib
    crystalhd
    decklink
    frei0r
    gnutls
    iconv
    ladspa
    libaacplus
    libass
    libbluray
    libbs2b
    libcaca
    libcdio
    libcelt
    libdc1394
    libfaac
    libfdk_aac
    libflite
    libfontconfig
    libfreetype
    libfribidi
    libgme
    libgsm
    libiec61883
    libilbc
    libmodplug
    libmp3lame
    libnut
    libopencore_amrnb
    libopencore_amrwb
    libopencv
    libopenjpeg
    libopus
    libpulse
    libquvi
    librtmp
    libschroedinger
    libshine
    libsmbclient
    libsoxr
    libspeex
    libssh
    libstagefright_h264
    libtheora
    libtwolame
    libutvideo
    libv4l2
    libvidstab
    libvo_aacenc
    libvo_amrwbenc
    libvorbis
    libvpx
    libwavpack
    libwebp
    libx264
    libx265
    libxavs
    libxvid
    libzmq
    libzvbi
    openal
    opencl
    opengl
    openssl
    x11grab
    xlib
    zlib
"

DOCUMENT_LIST="
    doc
    htmlpages
    manpages
    podpages
    txtpages
"

FEATURE_LIST="
    ftrapv
    gray
    hardcoded_tables
    runtime_cpudetect
    safe_bitstream_reader
    shared
    small
    sram
    static
    swscale_alpha
"

HWACCEL_LIST="
    dxva2
    vaapi
    vda
    vdpau
    xvmc
"

LIBRARY_LIST="
    avcodec
    avdevice
    avfilter
    avformat
    avresample
    avutil
    postproc
    swresample
    swscale
"

LICENSE_LIST="
    gpl
    nonfree
    version3
"

PROGRAM_LIST="
    ffplay
    ffprobe
    ffserver
    ffmpeg
"

SUBSYSTEM_LIST="
    dct
    dwt
    error_resilience
    fast_unaligned
    fft
    lsp
    lzo
    mdct
    network
    rdft
"

CONFIG_LIST="
    $COMPONENT_LIST
    $DOCUMENT_LIST
    $EXAMPLE_LIST
    $EXTERNAL_LIBRARY_LIST
    $FEATURE_LIST
    $HWACCEL_LIST
    $LICENSE_LIST
    $LIBRARY_LIST
    $PROGRAM_LIST
    $SUBSYSTEM_LIST
    fontconfig
    incompatible_libav_abi
    memalign_hack
    memory_poisoning
    neon_clobber_test
    pic
    pod2man
    raise_major
    thumb
    xmm_clobber_test
"

THREADS_LIST="
    pthreads
    os2threads
    w32threads
"

ATOMICS_LIST="
    atomics_gcc
    atomics_suncc
    atomics_win32
"

ARCH_LIST="
    aarch64
    alpha
    arm
    avr32
    avr32_ap
    avr32_uc
    bfin
    ia64
    m68k
    mips
    mips64
    parisc
    ppc
    ppc64
    s390
    sh4
    sparc
    sparc64
    tilegx
    tilepro
    tomi
    x86
    x86_32
    x86_64
"

ARCH_EXT_LIST_ARM="
    armv5te
    armv6
    armv6t2
    armv8
    neon
    vfp
    vfpv3
"

ARCH_EXT_LIST_MIPS="
    mipsfpu
    mips32r2
    mipsdspr1
    mipsdspr2
"

ARCH_EXT_LIST_X86_SIMD="
    amd3dnow
    amd3dnowext
    avx
    avx2
    fma3
    fma4
    mmx
    mmxext
    sse
    sse2
    sse3
    sse4
    sse42
    ssse3
    xop
"

ARCH_EXT_LIST_PPC="
    altivec
    dcbzl
    ldbrx
    ppc4xx
    vsx
"

ARCH_EXT_LIST_X86="
    $ARCH_EXT_LIST_X86_SIMD
    cpunop
    i686
"

ARCH_EXT_LIST="
    $ARCH_EXT_LIST_ARM
    $ARCH_EXT_LIST_PPC
    $ARCH_EXT_LIST_X86
    $ARCH_EXT_LIST_MIPS
    loongson
"

ARCH_FEATURES="
    aligned_stack
    fast_64bit
    fast_clz
    fast_cmov
    local_aligned_8
    local_aligned_16
    local_aligned_32
"

BUILTIN_LIST="
    atomic_cas_ptr
    machine_rw_barrier
    MemoryBarrier
    mm_empty
    rdtsc
    sarestart
    sync_val_compare_and_swap
"
HAVE_LIST_CMDLINE="
    inline_asm
    symver
    yasm
"

HAVE_LIST_PUB="
    bigendian
    fast_unaligned
    incompatible_libav_abi
"

HEADERS_LIST="
    alsa_asoundlib_h
    altivec_h
    arpa_inet_h
    asm_types_h
    cdio_paranoia_h
    cdio_paranoia_paranoia_h
    CL_cl_h
    dev_bktr_ioctl_bt848_h
    dev_bktr_ioctl_meteor_h
    dev_ic_bt8xx_h
    dev_video_bktr_ioctl_bt848_h
    dev_video_meteor_ioctl_meteor_h
    direct_h
    dlfcn_h
    dxva_h
    ES2_gl_h
    gsm_h
    io_h
    mach_mach_time_h
    machine_ioctl_bt848_h
    machine_ioctl_meteor_h
    malloc_h
    openjpeg_1_5_openjpeg_h
    OpenGL_gl3_h
    poll_h
    sndio_h
    soundcard_h
    sys_mman_h
    sys_param_h
    sys_resource_h
    sys_select_h
    sys_soundcard_h
    sys_time_h
    sys_un_h
    sys_videoio_h
    termios_h
    unistd_h
    windows_h
    winsock2_h
"

INTRINSICS_LIST="
    intrinsics_neon
"

MATH_FUNCS="
    atanf
    atan2f
    cbrt
    cbrtf
    cosf
    exp2
    exp2f
    expf
    fminf
    isinf
    isnan
    ldexpf
    llrint
    llrintf
    log2
    log2f
    log10f
    lrint
    lrintf
    powf
    rint
    round
    roundf
    sinf
    trunc
    truncf
"

SYSTEM_FUNCS="
    access
    aligned_malloc
    clock_gettime
    closesocket
    CommandLineToArgvW
    CoTaskMemFree
    CryptGenRandom
    dlopen
    fcntl
    flt_lim
    fork
    getaddrinfo
    gethrtime
    getopt
    GetProcessAffinityMask
    GetProcessMemoryInfo
    GetProcessTimes
    getrusage
    getservbyport
    GetSystemTimeAsFileTime
    gettimeofday
    glob
    glXGetProcAddress
    inet_aton
    isatty
    jack_port_get_latency_range
    kbhit
    localtime_r
    lzo1x_999_compress
    mach_absolute_time
    MapViewOfFile
    memalign
    mkstemp
    mmap
    mprotect
    nanosleep
    PeekNamedPipe
    posix_memalign
    pthread_cancel
    sched_getaffinity
    SetConsoleTextAttribute
    setmode
    setrlimit
    Sleep
    strerror_r
    sysconf
    sysctl
    usleep
    VirtualAlloc
    wglGetProcAddress
"

TOOLCHAIN_FEATURES="
    as_dn_directive
    as_func
    asm_mod_q
    attribute_may_alias
    attribute_packed
    ebp_available
    ebx_available
    gnu_as
    gnu_windres
    ibm_asm
    inline_asm_labels
    inline_asm_nonlocal_labels
    inline_asm_direct_symbol_refs
    pragma_deprecated
    rsync_contimeout
    symver_asm_label
    symver_gnu_asm
    vfp_args
    xform_asm
    xmm_clobbers
"

TYPES_LIST="
    socklen_t
    struct_addrinfo
    struct_group_source_req
    struct_ip_mreq_source
    struct_ipv6_mreq
    struct_pollfd
    struct_rusage_ru_maxrss
    struct_sctp_event_subscribe
    struct_sockaddr_in6
    struct_sockaddr_sa_len
    struct_sockaddr_storage
    struct_stat_st_mtim_tv_nsec
    struct_v4l2_frmivalenum_discrete
"

HAVE_LIST="
    $ARCH_EXT_LIST
    $(add_suffix _external $ARCH_EXT_LIST)
    $(add_suffix _inline   $ARCH_EXT_LIST)
    $ARCH_FEATURES
    $ATOMICS_LIST
    $BUILTIN_LIST
    $HAVE_LIST_CMDLINE
    $HAVE_LIST_PUB
    $HEADERS_LIST
    $INTRINSICS_LIST
    $MATH_FUNCS
    $SYSTEM_FUNCS
    $THREADS_LIST
    $TOOLCHAIN_FEATURES
    $TYPES_LIST
    atomics_native
    dos_paths
    dxva2api_cobj
    dxva2_lib
    libc_msvcrt
    libdc1394_1
    libdc1394_2
    makeinfo
    perl
    pod2man
    sdl
    texi2html
    threads
    vdpau_x11
    xlib
"

# options emitted with CONFIG_ prefix but not available on the command line
CONFIG_EXTRA="
    aandcttables
    ac3dsp
    audio_frame_queue
    audiodsp
    blockdsp
    bswapdsp
    cabac
    dvprofile
    exif
    fdctdsp
    frame_thread_encoder
    gcrypt
    golomb
    gplv3
    h263dsp
    h264chroma
    h264dsp
    h264pred
    h264qpel
    hpeldsp
    huffman
    huffyuvdsp
    huffyuvencdsp
    idctdsp
    iirfilter
    intrax8
    lgplv3
    llauddsp
    llviddsp
    lpc
    me_cmp
    mpeg_er
    mpegaudio
    mpegaudiodsp
    mpegvideo
    mpegvideoenc
    nettle
    pixblockdsp
    qpeldsp
    rangecoder
    riffdec
    riffenc
    rtpdec
    rtpenc_chain
    sinewin
    tpeldsp
    videodsp
    vp3dsp
"

CMDLINE_SELECT="
    $ARCH_EXT_LIST
    $CONFIG_LIST
    $HAVE_LIST_CMDLINE
    $THREADS_LIST
    asm
    cross_compile
    debug
    extra_warnings
    logging
    lto
    optimizations
    rpath
    stripping
"

PATHS_LIST="
    bindir
    datadir
    docdir
    incdir
    libdir
    mandir
    prefix
    shlibdir
"

CMDLINE_SET="
    $PATHS_LIST
    ar
    arch
    as
    assert_level
    build_suffix
    cc
    cpu
    cross_prefix
    cxx
    dep_cc
    doxygen
    extra_version
    gas
    host_cc
    host_cflags
    host_ld
    host_ldflags
    host_libs
    host_os
    install
    ld
    logfile
    malloc_prefix
    nm
    optflags
    pkg_config
    pkg_config_flags
    progs_suffix
    random_seed
    ranlib
    samples
    strip
    sws_max_filter_size
    sysinclude
    sysroot
    target_exec
    target_os
    target_path
    target_samples
    tempprefix
    toolchain
    valgrind
    yasmexe
"

CMDLINE_APPEND="
    extra_cflags
    extra_cxxflags
    host_cppflags
"

# code dependency declarations

# architecture extensions

armv5te_deps="arm"
armv6_deps="arm"
armv6t2_deps="arm"
armv8_deps="aarch64"
neon_deps_any="aarch64 arm"
intrinsics_neon_deps="neon"
vfp_deps_any="aarch64 arm"
vfpv3_deps="vfp"

map 'eval ${v}_inline_deps=inline_asm' $ARCH_EXT_LIST_ARM

mipsfpu_deps="mips"
mips32r2_deps="mips"
mipsdspr1_deps="mips"
mipsdspr2_deps="mips"

altivec_deps="ppc"
ppc4xx_deps="ppc"
vsx_deps="ppc"

cpunop_deps="i686"
x86_64_select="i686"
x86_64_suggest="fast_cmov"

amd3dnow_deps="mmx"
amd3dnowext_deps="amd3dnow"
i686_deps="x86"
mmx_deps="x86"
mmxext_deps="mmx"
sse_deps="mmxext"
sse2_deps="sse"
sse3_deps="sse2"
ssse3_deps="sse3"
sse4_deps="ssse3"
sse42_deps="sse4"
avx_deps="sse42"
xop_deps="avx"
fma3_deps="avx"
fma4_deps="avx"
avx2_deps="avx"

mmx_external_deps="yasm"
mmx_inline_deps="inline_asm"
mmx_suggest="mmx_external mmx_inline"

for ext in $(filter_out mmx $ARCH_EXT_LIST_X86_SIMD); do
    eval dep=\$${ext}_deps
    eval ${ext}_external_deps='"${dep}_external"'
    eval ${ext}_inline_deps='"${dep}_inline"'
    eval ${ext}_suggest='"${ext}_external ${ext}_inline"'
done

aligned_stack_if_any="aarch64 ppc x86"
fast_64bit_if_any="aarch64 alpha ia64 mips64 parisc64 ppc64 sparc64 x86_64"
fast_clz_if_any="aarch64 alpha avr32 mips ppc x86"
fast_unaligned_if_any="aarch64 ppc x86"

need_memalign="altivec neon sse"

# system capabilities

symver_if_any="symver_asm_label symver_gnu_asm"

# threading support
atomics_gcc_if="sync_val_compare_and_swap"
atomics_suncc_if="atomic_cas_ptr machine_rw_barrier"
atomics_win32_if="MemoryBarrier"
atomics_native_if_any="$ATOMICS_LIST"
w32threads_deps="atomics_native"
threads_if_any="$THREADS_LIST"

# subsystems
dct_select="rdft"
error_resilience_select="me_cmp"
frame_thread_encoder_deps="encoders threads"
intrax8_select="error_resilience"
mdct_select="fft"
rdft_select="fft"
me_cmp_select="fdctdsp idctdsp pixblockdsp"
mpeg_er_select="error_resilience"
mpegaudio_select="mpegaudiodsp"
mpegaudiodsp_select="dct"
mpegvideo_select="blockdsp h264chroma hpeldsp idctdsp me_cmp videodsp"
mpegvideoenc_select="me_cmp mpegvideo pixblockdsp qpeldsp"

# decoders / encoders
aac_decoder_select="mdct sinewin"
aac_encoder_select="audio_frame_queue iirfilter mdct sinewin"
aac_latm_decoder_select="aac_decoder aac_latm_parser"
ac3_decoder_select="ac3_parser ac3dsp bswapdsp mdct"
ac3_fixed_decoder_select="ac3_parser ac3dsp bswapdsp mdct"
ac3_encoder_select="ac3dsp audiodsp mdct me_cmp"
ac3_fixed_encoder_select="ac3dsp audiodsp mdct me_cmp"
aic_decoder_select="golomb idctdsp"
alac_encoder_select="lpc"
als_decoder_select="bswapdsp"
amrnb_decoder_select="lsp"
amrwb_decoder_select="lsp"
amv_decoder_select="sp5x_decoder exif"
amv_encoder_select="aandcttables mpegvideoenc"
ape_decoder_select="bswapdsp llauddsp"
asv1_decoder_select="blockdsp bswapdsp idctdsp"
asv1_encoder_select="bswapdsp fdctdsp pixblockdsp"
asv2_decoder_select="blockdsp bswapdsp idctdsp"
asv2_encoder_select="bswapdsp fdctdsp pixblockdsp"
atrac1_decoder_select="mdct sinewin"
atrac3_decoder_select="mdct"
atrac3p_decoder_select="mdct sinewin"
avrn_decoder_select="exif"
bink_decoder_select="blockdsp hpeldsp"
binkaudio_dct_decoder_select="mdct rdft dct sinewin"
binkaudio_rdft_decoder_select="mdct rdft sinewin"
cavs_decoder_select="blockdsp golomb h264chroma idctdsp qpeldsp videodsp"
cllc_decoder_select="bswapdsp"
comfortnoise_encoder_select="lpc"
cook_decoder_select="audiodsp mdct sinewin"
cscd_decoder_select="lzo"
cscd_decoder_suggest="zlib"
dca_decoder_select="mdct"
dirac_decoder_select="dwt golomb videodsp mpegvideoenc"
dnxhd_decoder_select="blockdsp idctdsp"
dnxhd_encoder_select="aandcttables blockdsp fdctdsp idctdsp mpegvideoenc pixblockdsp"
dvvideo_decoder_select="dvprofile idctdsp"
dvvideo_encoder_select="dvprofile fdctdsp me_cmp pixblockdsp"
dxa_decoder_select="zlib"
eac3_decoder_select="ac3_decoder"
eac3_encoder_select="ac3_encoder"
eamad_decoder_select="aandcttables blockdsp bswapdsp idctdsp mpegvideo"
eatgq_decoder_select="aandcttables"
eatqi_decoder_select="aandcttables blockdsp bswapdsp idctdsp mpeg1video_decoder"
exr_decoder_select="zlib"
ffv1_decoder_select="golomb rangecoder"
ffv1_encoder_select="rangecoder"
ffvhuff_decoder_select="huffyuv_decoder"
ffvhuff_encoder_select="huffyuv_encoder"
fic_decoder_select="golomb"
flac_decoder_select="golomb"
flac_encoder_select="bswapdsp golomb lpc"
flashsv_decoder_select="zlib"
flashsv_encoder_select="zlib"
flashsv2_encoder_select="zlib"
flashsv2_decoder_select="zlib"
flv_decoder_select="h263_decoder"
flv_encoder_select="h263_encoder"
fourxm_decoder_select="blockdsp bswapdsp"
fraps_decoder_select="bswapdsp huffman"
g2m_decoder_select="blockdsp idctdsp zlib"
g729_decoder_select="audiodsp"
h261_decoder_select="mpeg_er mpegvideo"
h261_encoder_select="aandcttables mpegvideoenc"
h263_decoder_select="error_resilience h263_parser h263dsp mpeg_er mpegvideo qpeldsp"
h263_encoder_select="aandcttables h263dsp mpegvideoenc"
h263i_decoder_select="h263_decoder"
h263p_encoder_select="h263_encoder"
h264_decoder_select="cabac golomb h264chroma h264dsp h264pred h264qpel videodsp"
h264_decoder_suggest="error_resilience"
hevc_decoder_select="bswapdsp cabac golomb videodsp"
huffyuv_decoder_select="bswapdsp huffyuvdsp llviddsp"
huffyuv_encoder_select="bswapdsp huffman huffyuvencdsp llviddsp"
iac_decoder_select="imc_decoder"
imc_decoder_select="bswapdsp fft mdct sinewin"
indeo3_decoder_select="hpeldsp"
interplay_video_decoder_select="hpeldsp"
jpegls_decoder_select="golomb mjpeg_decoder"
jpegls_encoder_select="golomb"
jv_decoder_select="blockdsp"
lagarith_decoder_select="huffyuvdsp"
ljpeg_encoder_select="aandcttables idctdsp"
loco_decoder_select="golomb"
mdec_decoder_select="blockdsp idctdsp mpegvideo"
metasound_decoder_select="lsp mdct sinewin"
mimic_decoder_select="blockdsp bswapdsp hpeldsp idctdsp"
mjpeg_decoder_select="blockdsp hpeldsp exif idctdsp"
mjpeg_encoder_select="aandcttables mpegvideoenc"
mjpegb_decoder_select="mjpeg_decoder"
mlp_decoder_select="mlp_parser"
motionpixels_decoder_select="bswapdsp"
mp1_decoder_select="mpegaudio"
mp1float_decoder_select="mpegaudio"
mp2_decoder_select="mpegaudio"
mp2float_decoder_select="mpegaudio"
mp3_decoder_select="mpegaudio"
mp3adu_decoder_select="mpegaudio"
mp3adufloat_decoder_select="mpegaudio"
mp3float_decoder_select="mpegaudio"
mp3on4_decoder_select="mpegaudio"
mp3on4float_decoder_select="mpegaudio"
mpc7_decoder_select="bswapdsp mpegaudiodsp"
mpc8_decoder_select="mpegaudiodsp"
mpeg_xvmc_decoder_deps="X11_extensions_XvMClib_h"
mpeg_xvmc_decoder_select="mpeg2video_decoder"
mpeg1video_decoder_select="error_resilience mpeg_er mpegvideo"
mpeg1video_encoder_select="aandcttables mpegvideoenc h263dsp"
mpeg2video_decoder_select="error_resilience mpeg_er mpegvideo"
mpeg2video_encoder_select="aandcttables mpegvideoenc h263dsp"
mpeg4_decoder_select="h263_decoder mpeg4video_parser"
mpeg4_encoder_select="h263_encoder"
msmpeg4v1_decoder_select="h263_decoder"
msmpeg4v2_decoder_select="h263_decoder"
msmpeg4v2_encoder_select="h263_encoder"
msmpeg4v3_decoder_select="h263_decoder"
msmpeg4v3_encoder_select="h263_encoder"
mss2_decoder_select="error_resilience mpeg_er qpeldsp vc1_decoder"
mxpeg_decoder_select="mjpeg_decoder"
nellymoser_decoder_select="mdct sinewin"
nellymoser_encoder_select="audio_frame_queue mdct sinewin"
nuv_decoder_select="idctdsp lzo"
on2avc_decoder_select="mdct"
opus_decoder_deps="swresample"
png_decoder_select="zlib"
png_encoder_select="huffyuvencdsp zlib"
prores_decoder_select="blockdsp idctdsp"
prores_encoder_select="fdctdsp"
qcelp_decoder_select="lsp"
qdm2_decoder_select="mdct rdft mpegaudiodsp"
ra_144_encoder_select="audio_frame_queue lpc audiodsp"
ra_144_decoder_select="audiodsp"
ralf_decoder_select="golomb"
rawvideo_decoder_select="bswapdsp"
rtjpeg_decoder_select="me_cmp"
rv10_decoder_select="error_resilience h263_decoder h263dsp mpeg_er"
rv10_encoder_select="h263_encoder"
rv20_decoder_select="error_resilience h263_decoder h263dsp mpeg_er"
rv20_encoder_select="h263_encoder"
rv30_decoder_select="error_resilience golomb h264chroma h264pred h264qpel mpeg_er mpegvideo videodsp"
rv40_decoder_select="error_resilience golomb h264chroma h264pred h264qpel mpeg_er mpegvideo videodsp"
shorten_decoder_select="golomb"
sipr_decoder_select="lsp"
snow_decoder_select="dwt h264qpel hpeldsp rangecoder"
snow_encoder_select="aandcttables dwt h264qpel hpeldsp me_cmp mpegvideoenc rangecoder"
sonic_decoder_select="golomb rangecoder"
sonic_encoder_select="golomb rangecoder"
sonic_ls_encoder_select="golomb rangecoder"
sp5x_decoder_select="mjpeg_decoder"
svq1_decoder_select="hpeldsp"
svq1_encoder_select="aandcttables hpeldsp me_cmp mpegvideoenc"
svq3_decoder_select="h264_decoder hpeldsp tpeldsp"
svq3_decoder_suggest="zlib"
tak_decoder_select="audiodsp"
theora_decoder_select="vp3_decoder"
thp_decoder_select="mjpeg_decoder"
tiff_decoder_suggest="zlib"
tiff_encoder_suggest="zlib"
truehd_decoder_select="mlp_parser"
truemotion2_decoder_select="bswapdsp"
truespeech_decoder_select="bswapdsp"
tscc_decoder_select="zlib"
twinvq_decoder_select="mdct lsp sinewin"
utvideo_decoder_select="bswapdsp"
utvideo_encoder_select="bswapdsp huffman huffyuvencdsp"
vble_decoder_select="huffyuvdsp"
vc1_decoder_select="blockdsp error_resilience h263_decoder h264chroma h264qpel intrax8 mpeg_er qpeldsp"
vc1image_decoder_select="vc1_decoder"
vorbis_decoder_select="mdct"
vorbis_encoder_select="mdct"
vp3_decoder_select="hpeldsp vp3dsp videodsp"
vp5_decoder_select="h264chroma hpeldsp videodsp vp3dsp"
vp6_decoder_select="h264chroma hpeldsp huffman videodsp vp3dsp"
vp6a_decoder_select="vp6_decoder"
vp6f_decoder_select="vp6_decoder"
vp7_decoder_select="h264pred videodsp"
vp8_decoder_select="h264pred videodsp"
vp9_decoder_select="videodsp vp9_parser"
webp_decoder_select="vp8_decoder"
wmalossless_decoder_select="llauddsp"
wmapro_decoder_select="mdct sinewin"
wmav1_decoder_select="mdct sinewin"
wmav1_encoder_select="mdct sinewin"
wmav2_decoder_select="mdct sinewin"
wmav2_encoder_select="mdct sinewin"
wmavoice_decoder_select="lsp rdft dct mdct sinewin"
wmv1_decoder_select="h263_decoder"
wmv1_encoder_select="h263_encoder"
wmv2_decoder_select="blockdsp h263_decoder idctdsp intrax8 videodsp"
wmv2_encoder_select="h263_encoder"
wmv3_decoder_select="vc1_decoder"
wmv3image_decoder_select="wmv3_decoder"
zerocodec_decoder_select="zlib"
zlib_decoder_select="zlib"
zlib_encoder_select="zlib"
zmbv_decoder_select="zlib"
zmbv_encoder_select="zlib"

# hardware accelerators
crystalhd_deps="libcrystalhd_libcrystalhd_if_h"
dxva2_deps="dxva2api_h"
vaapi_deps="va_va_h"
vda_deps="VideoDecodeAcceleration_VDADecoder_h pthreads"
vda_extralibs="-framework CoreFoundation -framework VideoDecodeAcceleration -framework QuartzCore"
vdpau_deps="vdpau_vdpau_h vdpau_vdpau_x11_h"
xvmc_deps="X11_extensions_XvMClib_h"

h263_vaapi_hwaccel_deps="vaapi"
h263_vaapi_hwaccel_select="h263_decoder"
h263_vdpau_hwaccel_deps="vdpau"
h263_vdpau_hwaccel_select="h263_decoder"
h264_crystalhd_decoder_select="crystalhd h264_mp4toannexb_bsf h264_parser"
h264_dxva2_hwaccel_deps="dxva2"
h264_dxva2_hwaccel_select="h264_decoder"
h264_vaapi_hwaccel_deps="vaapi"
h264_vaapi_hwaccel_select="h264_decoder"
h264_vda_decoder_deps="vda"
h264_vda_decoder_select="h264_decoder"
h264_vda_hwaccel_deps="vda"
h264_vda_hwaccel_select="h264_decoder"
h264_vda_old_hwaccel_deps="vda"
h264_vda_old_hwaccel_select="h264_decoder"
h264_vdpau_decoder_deps="vdpau"
h264_vdpau_decoder_select="h264_decoder"
h264_vdpau_hwaccel_deps="vdpau"
h264_vdpau_hwaccel_select="h264_decoder"
mpeg_vdpau_decoder_deps="vdpau"
mpeg_vdpau_decoder_select="mpeg2video_decoder"
mpeg_xvmc_hwaccel_deps="xvmc"
mpeg_xvmc_hwaccel_select="mpeg2video_decoder"
mpeg1_vdpau_decoder_deps="vdpau"
mpeg1_vdpau_decoder_select="mpeg1video_decoder"
mpeg1_vdpau_hwaccel_deps="vdpau"
mpeg1_vdpau_hwaccel_select="mpeg1video_decoder"
mpeg1_xvmc_hwaccel_deps="xvmc"
mpeg1_xvmc_hwaccel_select="mpeg1video_decoder"
mpeg2_crystalhd_decoder_select="crystalhd"
mpeg2_dxva2_hwaccel_deps="dxva2"
mpeg2_dxva2_hwaccel_select="mpeg2video_decoder"
mpeg2_vaapi_hwaccel_deps="vaapi"
mpeg2_vaapi_hwaccel_select="mpeg2video_decoder"
mpeg2_vdpau_hwaccel_deps="vdpau"
mpeg2_vdpau_hwaccel_select="mpeg2video_decoder"
mpeg2_xvmc_hwaccel_deps="xvmc"
mpeg2_xvmc_hwaccel_select="mpeg2video_decoder"
mpeg4_crystalhd_decoder_select="crystalhd"
mpeg4_vaapi_hwaccel_deps="vaapi"
mpeg4_vaapi_hwaccel_select="mpeg4_decoder"
mpeg4_vdpau_decoder_deps="vdpau"
mpeg4_vdpau_decoder_select="mpeg4_decoder"
mpeg4_vdpau_hwaccel_deps="vdpau"
mpeg4_vdpau_hwaccel_select="mpeg4_decoder"
msmpeg4_crystalhd_decoder_select="crystalhd"
vc1_crystalhd_decoder_select="crystalhd"
vc1_dxva2_hwaccel_deps="dxva2"
vc1_dxva2_hwaccel_select="vc1_decoder"
vc1_vaapi_hwaccel_deps="vaapi"
vc1_vaapi_hwaccel_select="vc1_decoder"
vc1_vdpau_decoder_deps="vdpau"
vc1_vdpau_decoder_select="vc1_decoder"
vc1_vdpau_hwaccel_deps="vdpau"
vc1_vdpau_hwaccel_select="vc1_decoder"
wmv3_crystalhd_decoder_select="crystalhd"
wmv3_dxva2_hwaccel_select="vc1_dxva2_hwaccel"
wmv3_vaapi_hwaccel_select="vc1_vaapi_hwaccel"
wmv3_vdpau_decoder_select="vc1_vdpau_decoder"
wmv3_vdpau_hwaccel_select="vc1_vdpau_hwaccel"

# parsers
h264_parser_select="h264_decoder"
hevc_parser_select="hevc_decoder"
mpegvideo_parser_select="mpegvideo"
mpeg4video_parser_select="error_resilience h263dsp mpeg_er mpegvideo qpeldsp"
vc1_parser_select="mpegvideo vc1_decoder"

# external libraries
libaacplus_encoder_deps="libaacplus"
libcelt_decoder_deps="libcelt"
libfaac_encoder_deps="libfaac"
libfaac_encoder_select="audio_frame_queue"
libfdk_aac_decoder_deps="libfdk_aac"
libfdk_aac_encoder_deps="libfdk_aac"
libfdk_aac_encoder_select="audio_frame_queue"
libgme_demuxer_deps="libgme"
libgsm_decoder_deps="libgsm"
libgsm_encoder_deps="libgsm"
libgsm_ms_decoder_deps="libgsm"
libgsm_ms_encoder_deps="libgsm"
libilbc_decoder_deps="libilbc"
libilbc_encoder_deps="libilbc"
libmodplug_demuxer_deps="libmodplug"
libmp3lame_encoder_deps="libmp3lame"
libmp3lame_encoder_select="audio_frame_queue"
libopencore_amrnb_decoder_deps="libopencore_amrnb"
libopencore_amrnb_encoder_deps="libopencore_amrnb"
libopencore_amrnb_encoder_select="audio_frame_queue"
libopencore_amrwb_decoder_deps="libopencore_amrwb"
libopenjpeg_decoder_deps="libopenjpeg"
libopenjpeg_encoder_deps="libopenjpeg"
libopus_decoder_deps="libopus"
libopus_encoder_deps="libopus"
libopus_encoder_select="audio_frame_queue"
libquvi_demuxer_deps="libquvi"
libschroedinger_decoder_deps="libschroedinger"
libschroedinger_encoder_deps="libschroedinger"
libshine_encoder_deps="libshine"
libshine_encoder_select="audio_frame_queue"
libspeex_decoder_deps="libspeex"
libspeex_encoder_deps="libspeex"
libspeex_encoder_select="audio_frame_queue"
libstagefright_h264_decoder_deps="libstagefright_h264"
libtheora_encoder_deps="libtheora"
libtwolame_encoder_deps="libtwolame"
libvo_aacenc_encoder_deps="libvo_aacenc"
libvo_aacenc_encoder_select="audio_frame_queue"
libvo_amrwbenc_encoder_deps="libvo_amrwbenc"
libvorbis_decoder_deps="libvorbis"
libvorbis_encoder_deps="libvorbis"
libvorbis_encoder_select="audio_frame_queue"
libvpx_vp8_decoder_deps="libvpx"
libvpx_vp8_encoder_deps="libvpx"
libvpx_vp9_decoder_deps="libvpx"
libvpx_vp9_encoder_deps="libvpx"
libwavpack_encoder_deps="libwavpack"
libwebp_encoder_deps="libwebp"
libx264_encoder_deps="libx264"
libx264rgb_encoder_deps="libx264"
libx265_encoder_deps="libx265"
libxavs_encoder_deps="libxavs"
libxvid_encoder_deps="libxvid"
libutvideo_decoder_deps="libutvideo"
libutvideo_encoder_deps="libutvideo"
libzvbi_teletext_decoder_deps="libzvbi"

# demuxers / muxers
ac3_demuxer_select="ac3_parser"
asf_demuxer_select="riffdec"
asf_muxer_select="riffenc"
asf_stream_muxer_select="asf_muxer"
avi_demuxer_select="riffdec exif"
avi_muxer_select="riffenc"
avisynth_demuxer_deps="avisynth"
avisynth_demuxer_select="riffdec"
caf_demuxer_select="riffdec"
dirac_demuxer_select="dirac_parser"
dts_demuxer_select="dca_parser"
dtshd_demuxer_select="dca_parser"
dv_demuxer_select="dvprofile"
dv_muxer_select="dvprofile"
dxa_demuxer_select="riffdec"
eac3_demuxer_select="ac3_parser"
f4v_muxer_select="mov_muxer"
flac_demuxer_select="flac_parser"
hds_muxer_select="flv_muxer"
hls_muxer_select="mpegts_muxer"
image2_alias_pix_demuxer_select="image2_demuxer"
image2_brender_pix_demuxer_select="image2_demuxer"
ipod_muxer_select="mov_muxer"
ismv_muxer_select="mov_muxer"
libnut_demuxer_deps="libnut"
libnut_muxer_deps="libnut"
matroska_audio_muxer_select="matroska_muxer"
matroska_demuxer_select="riffdec"
matroska_demuxer_suggest="bzlib lzo zlib"
matroska_muxer_select="riffenc"
mmf_muxer_select="riffenc"
mov_demuxer_select="riffdec"
mov_demuxer_suggest="zlib"
mov_muxer_select="riffenc rtpenc_chain"
mp3_demuxer_select="mpegaudio_parser"
mp4_muxer_select="mov_muxer"
mpegts_muxer_select="adts_muxer latm_muxer"
mpegtsraw_demuxer_select="mpegts_demuxer"
mxf_d10_muxer_select="mxf_muxer"
nut_muxer_select="riffenc"
nuv_demuxer_select="riffdec"
ogg_demuxer_select="golomb"
psp_muxer_select="mov_muxer"
rtp_demuxer_select="sdp_demuxer"
rtpdec_select="asf_demuxer rm_demuxer rtp_protocol mpegts_demuxer mov_demuxer"
rtsp_demuxer_select="http_protocol rtpdec"
rtsp_muxer_select="rtp_muxer http_protocol rtp_protocol rtpenc_chain"
sap_demuxer_select="sdp_demuxer"
sap_muxer_select="rtp_muxer rtp_protocol rtpenc_chain"
sdp_demuxer_select="rtpdec"
smoothstreaming_muxer_select="ismv_muxer"
spdif_muxer_select="aac_parser"
tak_demuxer_select="tak_parser"
tg2_muxer_select="mov_muxer"
tgp_muxer_select="mov_muxer"
vobsub_demuxer_select="mpegps_demuxer"
w64_demuxer_select="wav_demuxer"
w64_muxer_select="wav_muxer"
wav_demuxer_select="riffdec"
wav_muxer_select="riffenc"
webm_muxer_select="riffenc"
wtv_demuxer_select="riffdec"
wtv_muxer_select="riffenc"
xmv_demuxer_select="riffdec"
xwma_demuxer_select="riffdec"

# indevs / outdevs
alsa_indev_deps="alsa_asoundlib_h snd_pcm_htimestamp"
alsa_outdev_deps="alsa_asoundlib_h"
avfoundation_indev_extralibs="-framework CoreVideo -framework Foundation -framework AVFoundation -framework CoreMedia"
avfoundation_indev_select="avfoundation"
bktr_indev_deps_any="dev_bktr_ioctl_bt848_h machine_ioctl_bt848_h dev_video_bktr_ioctl_bt848_h dev_ic_bt8xx_h"
caca_outdev_deps="libcaca"
decklink_outdev_deps="decklink pthreads"
decklink_outdev_extralibs="-lstdc++"
dshow_indev_deps="IBaseFilter"
dshow_indev_extralibs="-lpsapi -lole32 -lstrmiids -luuid"
dv1394_indev_deps="dv1394"
dv1394_indev_select="dv_demuxer"
fbdev_indev_deps="linux_fb_h"
fbdev_outdev_deps="linux_fb_h"
gdigrab_indev_deps="CreateDIBSection"
gdigrab_indev_extralibs="-lgdi32"
gdigrab_indev_select="bmp_decoder"
iec61883_indev_deps="libiec61883"
jack_indev_deps="jack_jack_h sem_timedwait"
lavfi_indev_deps="avfilter"
libcdio_indev_deps="libcdio"
libdc1394_indev_deps="libdc1394"
libv4l2_indev_deps="libv4l2"
openal_indev_deps="openal"
opengl_outdev_deps="opengl"
oss_indev_deps_any="soundcard_h sys_soundcard_h"
oss_outdev_deps_any="soundcard_h sys_soundcard_h"
pulse_indev_deps="libpulse"
pulse_outdev_deps="libpulse"
qtkit_indev_extralibs="-framework QTKit -framework Foundation -framework QuartzCore"
qtkit_indev_select="qtkit"
sdl_outdev_deps="sdl"
sndio_indev_deps="sndio_h"
sndio_outdev_deps="sndio_h"
v4l_indev_deps="linux_videodev_h"
v4l2_indev_deps_any="linux_videodev2_h sys_videoio_h"
v4l2_outdev_deps_any="linux_videodev2_h sys_videoio_h"
vfwcap_indev_deps="capCreateCaptureWindow vfwcap_defines"
vfwcap_indev_extralibs="-lavicap32"
xv_outdev_deps="X11_extensions_Xvlib_h XvGetPortAttribute"
xv_outdev_extralibs="-lXv -lX11 -lXext"
x11grab_indev_deps="x11grab"

# protocols
bluray_protocol_deps="libbluray"
ffrtmpcrypt_protocol_deps="!librtmp_protocol"
ffrtmpcrypt_protocol_deps_any="gcrypt nettle openssl"
ffrtmpcrypt_protocol_select="tcp_protocol"
ffrtmphttp_protocol_deps="!librtmp_protocol"
ffrtmphttp_protocol_select="http_protocol"
ftp_protocol_select="tcp_protocol"
gopher_protocol_select="network"
http_protocol_select="tcp_protocol"
httpproxy_protocol_select="tcp_protocol"
https_protocol_select="tls_protocol"
librtmp_protocol_deps="librtmp"
librtmpe_protocol_deps="librtmp"
librtmps_protocol_deps="librtmp"
librtmpt_protocol_deps="librtmp"
librtmpte_protocol_deps="librtmp"
libsmbclient_protocol_deps="libsmbclient gplv3"
libssh_protocol_deps="libssh"
mmsh_protocol_select="http_protocol"
mmst_protocol_select="network"
rtmp_protocol_deps="!librtmp_protocol"
rtmp_protocol_select="tcp_protocol"
rtmpe_protocol_select="ffrtmpcrypt_protocol"
rtmps_protocol_deps="!librtmp_protocol"
rtmps_protocol_select="tls_protocol"
rtmpt_protocol_select="ffrtmphttp_protocol"
rtmpte_protocol_select="ffrtmpcrypt_protocol ffrtmphttp_protocol"
rtmpts_protocol_select="ffrtmphttp_protocol https_protocol"
rtp_protocol_select="udp_protocol"
sctp_protocol_deps="struct_sctp_event_subscribe"
sctp_protocol_select="network"
srtp_protocol_select="rtp_protocol"
tcp_protocol_select="network"
tls_protocol_deps_any="openssl gnutls"
tls_protocol_select="tcp_protocol"
udp_protocol_select="network"
unix_protocol_deps="sys_un_h"
unix_protocol_select="network"

# filters
aconvert_filter_deps="swresample"
amovie_filter_deps="avcodec avformat"
aresample_filter_deps="swresample"
ass_filter_deps="libass"
asyncts_filter_deps="avresample"
atempo_filter_deps="avcodec"
atempo_filter_select="rdft"
azmq_filter_deps="libzmq"
blackframe_filter_deps="gpl"
boxblur_filter_deps="gpl"
bs2b_filter_deps="libbs2b"
colormatrix_filter_deps="gpl"
cropdetect_filter_deps="gpl"
dctdnoiz_filter_deps="avcodec"
dctdnoiz_filter_select="dct"
delogo_filter_deps="gpl"
deshake_filter_deps="avcodec"
deshake_filter_select="me_cmp"
drawtext_filter_deps="libfreetype"
ebur128_filter_deps="gpl"
flite_filter_deps="libflite"
frei0r_filter_deps="frei0r dlopen"
frei0r_filter_extralibs='$ldl'
frei0r_src_filter_deps="frei0r dlopen"
frei0r_src_filter_extralibs='$ldl'
geq_filter_deps="gpl"
histeq_filter_deps="gpl"
hqdn3d_filter_deps="gpl"
interlace_filter_deps="gpl"
kerndeint_filter_deps="gpl"
ladspa_filter_deps="ladspa dlopen"
ladspa_filter_extralibs='$ldl'
mcdeint_filter_deps="avcodec gpl"
movie_filter_deps="avcodec avformat"
mp_filter_deps="gpl avcodec swscale inline_asm"
mpdecimate_filter_deps="gpl avcodec"
mpdecimate_filter_select="me_cmp pixblockdsp"
mptestsrc_filter_deps="gpl"
negate_filter_deps="lut_filter"
perspective_filter_deps="gpl"
ocv_filter_deps="libopencv"
owdenoise_filter_deps="gpl"
pan_filter_deps="swresample"
phase_filter_deps="gpl"
pp_filter_deps="gpl postproc"
pullup_filter_deps="gpl"
removelogo_filter_deps="avcodec avformat swscale"
resample_filter_deps="avresample"
sab_filter_deps="gpl swscale"
scale_filter_deps="swscale"
smartblur_filter_deps="gpl swscale"
showspectrum_filter_deps="avcodec"
showspectrum_filter_select="rdft"
spp_filter_deps="gpl avcodec"
spp_filter_select="fft idctdsp fdctdsp me_cmp pixblockdsp"
stereo3d_filter_deps="gpl"
subtitles_filter_deps="avformat avcodec libass"
super2xsai_filter_deps="gpl"
tinterlace_filter_deps="gpl"
vidstabdetect_filter_deps="libvidstab"
vidstabtransform_filter_deps="libvidstab"
pixfmts_super2xsai_test_deps="super2xsai_filter"
tinterlace_merge_test_deps="tinterlace_filter"
tinterlace_pad_test_deps="tinterlace_filter"
zmq_filter_deps="libzmq"
zoompan_filter_deps="swscale"

# examples
avio_reading="avformat avcodec avutil"
avcodec_example_deps="avcodec avutil"
demuxing_decoding_example_deps="avcodec avformat avutil"
filter_audio_example_deps="avfilter avutil"
filtering_audio_example_deps="avfilter avcodec avformat avutil"
filtering_video_example_deps="avfilter avcodec avformat avutil"
metadata_example_deps="avformat avutil"
muxing_example_deps="avcodec avformat avutil swscale"
remuxing_example_deps="avcodec avformat avutil"
resampling_audio_example_deps="avutil swresample"
scaling_video_example_deps="avutil swscale"
transcode_aac_example_deps="avcodec avformat swresample"
transcoding_example_deps="avfilter avcodec avformat avutil"

# libraries, in linking order
avcodec_deps="avutil"
avdevice_deps="avformat avcodec avutil"
avfilter_deps="avutil"
avformat_deps="avcodec avutil"
avresample_deps="avutil"
postproc_deps="avutil gpl"
swresample_deps="avutil"
swscale_deps="avutil"

# programs
ffmpeg_deps="avcodec avfilter avformat swresample"
ffmpeg_select="aformat_filter anull_filter atrim_filter format_filter
               null_filter
               setpts_filter trim_filter"
ffplay_deps="avcodec avformat swscale swresample sdl"
ffplay_libs='$sdl_libs'
ffplay_select="rdft crop_filter transpose_filter hflip_filter vflip_filter rotate_filter"
ffprobe_deps="avcodec avformat"
ffserver_deps="avformat fork sarestart"
ffserver_select="ffm_muxer rtp_protocol rtsp_demuxer"

# documentation
podpages_deps="perl"
manpages_deps="perl pod2man"
htmlpages_deps="perl texi2html"
txtpages_deps="perl makeinfo"
doc_deps_any="manpages htmlpages podpages txtpages"

# default parameters

logfile="config.log"

# installation paths
prefix_default="/usr/local"
bindir_default='${prefix}/bin'
datadir_default='${prefix}/share/ffmpeg'
docdir_default='${prefix}/share/doc/ffmpeg'
incdir_default='${prefix}/include'
libdir_default='${prefix}/lib'
mandir_default='${prefix}/share/man'
shlibdir_default="$libdir_default"

# toolchain
ar_default="ar"
cc_default="gcc"
cxx_default="g++"
host_cc_default="gcc"
cp_f="cp -f"
doxygen_default="doxygen"
install="install"
ln_s="ln -s -f"
nm_default="nm -g"
objformat="elf"
pkg_config_default=pkg-config
ranlib_default="ranlib"
strip_default="strip"
yasmexe_default="yasm"
windres_default="windres"

nogas=":"

<<<<<<< HEAD
=======
# machine
arch_default=$(uname -m)
cpu="generic"
intrinsics="none"

>>>>>>> d45ebd48
# OS
target_os_default=$(tolower $(uname -s))
host_os=$target_os_default

# machine
if test "$target_os_default" = aix; then
    arch_default=$(uname -p)
    strip_default="strip -X32_64"
else
    arch_default=$(uname -m)
fi
cpu="generic"

# configurable options
enable $PROGRAM_LIST
enable $DOCUMENT_LIST
enable $EXAMPLE_LIST
enable $(filter_out avresample $LIBRARY_LIST)
enable stripping

enable asm
enable debug
enable doc
enable optimizations
enable runtime_cpudetect
enable safe_bitstream_reader
enable static
enable swscale_alpha

sws_max_filter_size_default=256
set_default sws_max_filter_size

# Enable hwaccels by default.
enable dxva2 vaapi vda vdpau xvmc
enable xlib

# build settings
SHFLAGS='-shared -Wl,-soname,$$(@F)'
LIBPREF="lib"
LIBSUF=".a"
FULLNAME='$(NAME)$(BUILDSUF)'
LIBNAME='$(LIBPREF)$(FULLNAME)$(LIBSUF)'
SLIBPREF="lib"
SLIBSUF=".so"
SLIBNAME='$(SLIBPREF)$(FULLNAME)$(SLIBSUF)'
SLIBNAME_WITH_VERSION='$(SLIBNAME).$(LIBVERSION)'
SLIBNAME_WITH_MAJOR='$(SLIBNAME).$(LIBMAJOR)'
LIB_INSTALL_EXTRA_CMD='$$(RANLIB) "$(LIBDIR)/$(LIBNAME)"'
SLIB_INSTALL_NAME='$(SLIBNAME_WITH_VERSION)'
SLIB_INSTALL_LINKS='$(SLIBNAME_WITH_MAJOR) $(SLIBNAME)'

asflags_filter=echo
cflags_filter=echo
ldflags_filter=echo

AS_C='-c'
AS_O='-o $@'
CC_C='-c'
CC_E='-E -o $@'
CC_O='-o $@'
CXX_C='-c'
CXX_O='-o $@'
LD_O='-o $@'
LD_LIB='-l%'
LD_PATH='-L'
HOSTCC_C='-c'
HOSTCC_E='-E -o $@'
HOSTCC_O='-o $@'
HOSTLD_O='-o $@'

host_libs='-lm'
host_cflags_filter=echo
host_ldflags_filter=echo

target_path='$(CURDIR)'

# since the object filename is not given with the -MM flag, the compiler
# is only able to print the basename, and we must add the path ourselves
DEPCMD='$(DEP$(1)) $(DEP$(1)FLAGS) $($(1)DEP_FLAGS) $< | sed -e "/^\#.*/d" -e "s,^[[:space:]]*$(*F)\\.o,$(@D)/$(*F).o," > $(@:.o=.d)'
DEPFLAGS='-MM'

# find source path
if test -f configure; then
    source_path=.
else
    source_path=$(cd $(dirname "$0"); pwd)
    echo "$source_path" | grep -q '[[:blank:]]' &&
        die "Out of tree builds are impossible with whitespace in source path."
    test -e "$source_path/config.h" &&
        die "Out of tree builds are impossible with config.h in source dir."
fi

for v in "$@"; do
    r=${v#*=}
    l=${v%"$r"}
    r=$(sh_quote "$r")
    FFMPEG_CONFIGURATION="${FFMPEG_CONFIGURATION# } ${l}${r}"
done

find_things(){
    thing=$1
    pattern=$2
    file=$source_path/$3
    sed -n "s/^[^#]*$pattern.*([^,]*, *\([^,]*\)\(,.*\)*).*/\1_$thing/p" "$file"
}

ENCODER_LIST=$(find_things  encoder  ENC      libavcodec/allcodecs.c)
DECODER_LIST=$(find_things  decoder  DEC      libavcodec/allcodecs.c)
HWACCEL_LIST=$(find_things  hwaccel  HWACCEL  libavcodec/allcodecs.c)
PARSER_LIST=$(find_things   parser   PARSER   libavcodec/allcodecs.c)
BSF_LIST=$(find_things      bsf      BSF      libavcodec/allcodecs.c)
MUXER_LIST=$(find_things    muxer    _MUX     libavformat/allformats.c)
DEMUXER_LIST=$(find_things  demuxer  DEMUX    libavformat/allformats.c)
OUTDEV_LIST=$(find_things   outdev   OUTDEV   libavdevice/alldevices.c)
INDEV_LIST=$(find_things    indev    _IN      libavdevice/alldevices.c)
PROTOCOL_LIST=$(find_things protocol PROTOCOL libavformat/allformats.c)
FILTER_LIST=$(find_things   filter   FILTER   libavfilter/allfilters.c)

ALL_COMPONENTS="
    $BSF_LIST
    $DECODER_LIST
    $DEMUXER_LIST
    $ENCODER_LIST
    $FILTER_LIST
    $HWACCEL_LIST
    $INDEV_LIST
    $MUXER_LIST
    $OUTDEV_LIST
    $PARSER_LIST
    $PROTOCOL_LIST
"

for n in $COMPONENT_LIST; do
    v=$(toupper ${n%s})_LIST
    eval enable \$$v
    eval ${n}_if_any="\$$v"
done

enable $ARCH_EXT_LIST

die_unknown(){
    echo "Unknown option \"$1\"."
    echo "See $0 --help for available options."
    exit 1
}

print_3_columns() {
    cat | tr ' ' '\n' | sort | pr -r -3 -t
}

show_list() {
    suffix=_$1
    shift
    echo $* | sed s/$suffix//g | print_3_columns
    exit 0
}

rand_list(){
    IFS=', '
    set -- $*
    unset IFS
    for thing; do
        comp=${thing%:*}
        prob=${thing#$comp}
        prob=${prob#:}
        is_in ${comp} $COMPONENT_LIST && eval comp=\$$(toupper ${comp%s})_LIST
        echo "prob ${prob:-0.5}"
        printf '%s\n' $comp
    done
}

do_random(){
    action=$1
    shift
    random_seed=$(awk "BEGIN { srand($random_seed); print srand() }")
    $action $(rand_list "$@" | awk "BEGIN { srand($random_seed) } \$1 == \"prob\" { prob = \$2; next } rand() < prob { print }")
}

for opt do
    optval="${opt#*=}"
    case "$opt" in
        --extra-ldflags=*)
            add_ldflags $optval
        ;;
        --extra-ldexeflags=*)
            add_ldexeflags $optval
        ;;
        --extra-libs=*)
            add_extralibs $optval
        ;;
        --disable-devices)
            disable $INDEV_LIST $OUTDEV_LIST
        ;;
        --enable-debug=*)
            debuglevel="$optval"
        ;;
        --disable-programs)
            disable $PROGRAM_LIST
        ;;
        --disable-everything)
            map 'eval unset \${$(toupper ${v%s})_LIST}' $COMPONENT_LIST
        ;;
        --disable-all)
            map 'eval unset \${$(toupper ${v%s})_LIST}' $COMPONENT_LIST
            disable $LIBRARY_LIST $PROGRAM_LIST doc
        ;;
        --enable-random|--disable-random)
            action=${opt%%-random}
            do_random ${action#--} $COMPONENT_LIST
        ;;
        --enable-random=*|--disable-random=*)
            action=${opt%%-random=*}
            do_random ${action#--} $optval
        ;;
        --enable-*=*|--disable-*=*)
            eval $(echo "${opt%%=*}" | sed 's/--/action=/;s/-/ thing=/')
            is_in "${thing}s" $COMPONENT_LIST || die_unknown "$opt"
            eval list=\$$(toupper $thing)_LIST
            name=$(echo "${optval}" | sed "s/,/_${thing}|/g")_${thing}
            list=$(filter "$name" $list)
            [ "$list" = "" ] && warn "Option $opt did not match anything"
            $action $list
        ;;
        --enable-?*|--disable-?*)
            eval $(echo "$opt" | sed 's/--/action=/;s/-/ option=/;s/-/_/g')
            if is_in $option $COMPONENT_LIST; then
                test $action = disable && action=unset
                eval $action \$$(toupper ${option%s})_LIST
            elif is_in $option $CMDLINE_SELECT; then
                $action $option
            else
                die_unknown $opt
            fi
        ;;
        --list-*)
            NAME="${opt#--list-}"
            is_in $NAME $COMPONENT_LIST || die_unknown $opt
            NAME=${NAME%s}
            eval show_list $NAME \$$(toupper $NAME)_LIST
        ;;
        --help|-h) show_help
        ;;
        --fatal-warnings) enable fatal_warnings
        ;;
        *)
            optname="${opt%%=*}"
            optname="${optname#--}"
            optname=$(echo "$optname" | sed 's/-/_/g')
            if is_in $optname $CMDLINE_SET; then
                eval $optname='$optval'
            elif is_in $optname $CMDLINE_APPEND; then
                append $optname "$optval"
            else
                die_unknown $opt
            fi
        ;;
    esac
done

disabled logging && logfile=/dev/null

echo "# $0 $FFMPEG_CONFIGURATION" > $logfile
set >> $logfile

test -n "$cross_prefix" && enable cross_compile

if enabled cross_compile; then
    test -n "$arch" && test -n "$target_os" ||
        die "Must specify target arch and OS when cross-compiling"
fi

ar_default="${cross_prefix}${ar_default}"
cc_default="${cross_prefix}${cc_default}"
cxx_default="${cross_prefix}${cxx_default}"
nm_default="${cross_prefix}${nm_default}"
pkg_config_default="${cross_prefix}${pkg_config_default}"
ranlib_default="${cross_prefix}${ranlib_default}"
strip_default="${cross_prefix}${strip_default}"
windres_default="${cross_prefix}${windres_default}"

sysinclude_default="${sysroot}/usr/include"

test -n "$valgrind" && toolchain="valgrind-memcheck"

case "$toolchain" in
    clang-asan)
        cc_default="clang"
        add_cflags  -fsanitize=address
        add_ldflags -fsanitize=address
    ;;
    clang-tsan)
        cc_default="clang"
        add_cflags  -fsanitize=thread -pie
        add_ldflags -fsanitize=thread -pie
    ;;
    clang-usan)
        cc_default="clang"
        add_cflags  -fsanitize=undefined
        add_ldflags -fsanitize=undefined
    ;;
    gcc-asan)
        cc_default="gcc"
        add_cflags  -fsanitize=address
        add_ldflags -fsanitize=address
    ;;
    gcc-tsan)
        cc_default="gcc"
        add_cflags  -fsanitize=thread -pie -fPIC
        add_ldflags -fsanitize=thread -pie -fPIC
    ;;
    gcc-usan)
        cc_default="gcc"
        add_cflags  -fsanitize=undefined
        add_ldflags -fsanitize=undefined
    ;;
    valgrind-massif)
        target_exec_default=${valgrind:-"valgrind"}
        target_exec_args="--tool=massif --alloc-fn=av_malloc --alloc-fn=av_mallocz --alloc-fn=av_calloc --alloc-fn=av_fast_padded_malloc --alloc-fn=av_fast_malloc --alloc-fn=av_realloc_f --alloc-fn=av_fast_realloc --alloc-fn=av_realloc"
    ;;
    valgrind-memcheck)
        target_exec_default=${valgrind:-"valgrind"}
        target_exec_args="--error-exitcode=1 --malloc-fill=0x2a --track-origins=yes --leak-check=full --gen-suppressions=all --suppressions=$source_path/tests/fate-valgrind.supp"
    ;;
    msvc)
        # Check whether the current MSVC version needs the C99 converter.
        # From MSVC 2013 (compiler major version 18) onwards, it does actually
        # support enough of C99 to build ffmpeg. Default to the new
        # behaviour if the regexp was unable to match anything, since this
        # successfully parses the version number of existing supported
        # versions that require the converter (MSVC 2010 and 2012).
        cl_major_ver=$(cl 2>&1 | sed -n 's/.*Version \([[:digit:]]\{1,\}\)\..*/\1/p')
        if [ -z "$cl_major_ver" ] || [ $cl_major_ver -ge 18 ]; then
            cc_default="cl"
        else
            cc_default="c99wrap cl"
        fi
        ld_default="link"
        nm_default="dumpbin -symbols"
        ar_default="lib"
        target_os_default="win32"
        # Use a relative path for TMPDIR. This makes sure all the
        # ffconf temp files are written with a relative path, avoiding
        # issues with msys/win32 path conversion for MSVC parameters
        # such as -Fo<file> or -out:<file>.
        TMPDIR=.
    ;;
    icl)
        cc_default="icl"
        ld_default="xilink"
        nm_default="dumpbin -symbols"
        ar_default="xilib"
        target_os_default="win32"
        TMPDIR=.
    ;;
    gcov)
        add_cflags  -fprofile-arcs -ftest-coverage
        add_ldflags -fprofile-arcs -ftest-coverage
    ;;
    hardened)
        add_cflags  -U_FORTIFY_SOURCE -D_FORTIFY_SOURCE=2 -fno-strict-overflow -fstack-protector-all
        add_ldflags -Wl,-z,relro -Wl,-z,now
    ;;
    ?*)
        die "Unknown toolchain $toolchain"
    ;;
esac

set_default arch cc cxx doxygen pkg_config ranlib strip sysinclude \
    target_exec target_os yasmexe
enabled cross_compile || host_cc_default=$cc
set_default host_cc

if ! $pkg_config --version >/dev/null 2>&1; then
    warn "$pkg_config not found, library detection may fail."
    pkg_config=false
fi

if test $doxygen != $doxygen_default && \
  ! $doxygen --version >/dev/null 2>&1; then
    warn "Specified doxygen \"$doxygen\" not found, API documentation will fail to build."
fi

exesuf() {
    case $1 in
        mingw32*|win32|win64|cygwin*|*-dos|freedos|opendos|os/2*|symbian) echo .exe ;;
    esac
}

EXESUF=$(exesuf $target_os)
HOSTEXESUF=$(exesuf $host_os)

# set temporary file name
: ${TMPDIR:=$TEMPDIR}
: ${TMPDIR:=$TMP}
: ${TMPDIR:=/tmp}

if [ -n "$tempprefix" ] ; then
    mktemp(){
        echo $tempprefix.${HOSTNAME}.${UID}
    }
elif ! check_cmd mktemp -u XXXXXX; then
    # simple replacement for missing mktemp
    # NOT SAFE FOR GENERAL USE
    mktemp(){
        echo "${2%%XXX*}.${HOSTNAME}.${UID}.$$"
    }
fi

tmpfile(){
    tmp=$(mktemp -u "${TMPDIR}/ffconf.XXXXXXXX")$2 &&
        (set -C; exec > $tmp) 2>/dev/null ||
        die "Unable to create temporary file in $TMPDIR."
    append TMPFILES $tmp
    eval $1=$tmp
}

trap 'rm -f -- $TMPFILES' EXIT

tmpfile TMPASM .asm
tmpfile TMPC   .c
tmpfile TMPCPP .cpp
tmpfile TMPE   $EXESUF
tmpfile TMPH   .h
tmpfile TMPM   .m
tmpfile TMPO   .o
tmpfile TMPS   .S
tmpfile TMPSH  .sh
tmpfile TMPV   .ver

unset -f mktemp

chmod +x $TMPE

# make sure we can execute files in $TMPDIR
cat > $TMPSH 2>> $logfile <<EOF
#! /bin/sh
EOF
chmod +x $TMPSH >> $logfile 2>&1
if ! $TMPSH >> $logfile 2>&1; then
    cat <<EOF
Unable to create and execute files in $TMPDIR.  Set the TMPDIR environment
variable to another directory and make sure that it is not mounted noexec.
EOF
    die "Sanity test failed."
fi

ccc_flags(){
    for flag; do
        case $flag in
            -std=c99)           echo -c99                       ;;
            -mcpu=*)            echo -arch ${flag#*=}           ;;
            -mieee)             echo -ieee                      ;;
            -O*|-fast)          echo $flag                      ;;
            -fno-math-errno)    echo -assume nomath_errno       ;;
            -g)                 echo -g3                        ;;
            -Wall)              echo -msg_enable level2         ;;
            -Wno-pointer-sign)  echo -msg_disable ptrmismatch1  ;;
            -Wl,*)              echo $flag                      ;;
            -f*|-W*)                                            ;;
            *)                  echo $flag                      ;;
        esac
   done
}

cparser_flags(){
    for flag; do
        case $flag in
            -Wno-switch)             echo -Wno-switch-enum ;;
            -Wno-format-zero-length) ;;
            -Wdisabled-optimization) ;;
            -Wno-pointer-sign)       echo -Wno-other ;;
            *)                       echo $flag ;;
        esac
    done
}

msvc_common_flags(){
    for flag; do
        case $flag in
            # In addition to specifying certain flags under the compiler
            # specific filters, they must be specified here as well or else the
            # generic catch all at the bottom will print the original flag.
            -Wall)                ;;
            -std=c99)             ;;
            # Common flags
            -fomit-frame-pointer) ;;
            -g)                   echo -Z7 ;;
            -fno-math-errno)      ;;
            -fno-common)          ;;
            -fno-signed-zeros)    ;;
            -fPIC)                ;;
            -mthumb)              ;;
            -march=*)             ;;
            -lz)                  echo zlib.lib ;;
            -lavifil32)           echo vfw32.lib ;;
            -lavicap32)           echo vfw32.lib user32.lib ;;
            -l*)                  echo ${flag#-l}.lib ;;
            *)                    echo $flag ;;
        esac
    done
}

msvc_flags(){
    msvc_common_flags "$@"
    for flag; do
        case $flag in
            -Wall)                echo -W4 -wd4244 -wd4127 -wd4018 -wd4389     \
                                       -wd4146 -wd4057 -wd4204 -wd4706 -wd4305 \
                                       -wd4152 -wd4324 -we4013 -wd4100 -wd4214 \
                                       -wd4554 \
                                       -wd4273 ;;
        esac
    done
}

icl_flags(){
    msvc_common_flags "$@"
    for flag; do
        case $flag in
            # Despite what Intel's documentation says -Wall, which is supported
            # on Windows, does enable remarks so disable them here.
            -Wall)                echo $flag -Qdiag-disable:remark ;;
            -std=c99)             echo -Qstd=c99 ;;
            -flto)                echo -ipo ;;
        esac
    done
}

icc_flags(){
    for flag; do
        case $flag in
            -flto)                echo -ipo ;;
            *)                    echo $flag ;;
        esac
    done
}

pgi_flags(){
    for flag; do
        case $flag in
            -flto)                echo -Mipa=fast,libopt,libinline,vestigial ;;
            -fomit-frame-pointer) echo -Mnoframe ;;
            -g)                   echo -gopt ;;
            *)                    echo $flag ;;
        esac
    done
}

suncc_flags(){
    for flag; do
        case $flag in
            -march=*|-mcpu=*)
                case "${flag#*=}" in
                    native)                   echo -xtarget=native       ;;
                    v9|niagara)               echo -xarch=sparc          ;;
                    ultrasparc)               echo -xarch=sparcvis       ;;
                    ultrasparc3|niagara2)     echo -xarch=sparcvis2      ;;
                    i586|pentium)             echo -xchip=pentium        ;;
                    i686|pentiumpro|pentium2) echo -xtarget=pentium_pro  ;;
                    pentium3*|c3-2)           echo -xtarget=pentium3     ;;
                    pentium-m)          echo -xarch=sse2 -xchip=pentium3 ;;
                    pentium4*)          echo -xtarget=pentium4           ;;
                    prescott|nocona)    echo -xarch=sse3 -xchip=pentium4 ;;
                    *-sse3)             echo -xarch=sse3                 ;;
                    core2)              echo -xarch=ssse3 -xchip=core2   ;;
                    bonnell)                   echo -xarch=ssse3         ;;
                    corei7|nehalem)            echo -xtarget=nehalem     ;;
                    westmere)                  echo -xtarget=westmere    ;;
                    silvermont)                echo -xarch=sse4_2        ;;
                    corei7-avx|sandybridge)    echo -xtarget=sandybridge ;;
                    core-avx*|ivybridge|haswell|broadwell)
                                               echo -xarch=avx           ;;
                    amdfam10|barcelona)        echo -xtarget=barcelona   ;;
                    btver1)                    echo -xarch=amdsse4a      ;;
                    btver2|bdver*)             echo -xarch=avx           ;;
                    athlon-4|athlon-[mx]p)     echo -xarch=ssea          ;;
                    k8|opteron|athlon64|athlon-fx)
                                               echo -xarch=sse2a         ;;
                    athlon*)                   echo -xarch=pentium_proa  ;;
                esac
                ;;
            -std=c99)             echo -xc99              ;;
            -fomit-frame-pointer) echo -xregs=frameptr    ;;
            -fPIC)                echo -KPIC -xcode=pic32 ;;
            -W*,*)                echo $flag              ;;
            -f*-*|-W*|-mimpure-text)                      ;;
            -shared)              echo -G                 ;;
            *)                    echo $flag              ;;
        esac
    done
}

tms470_flags(){
    for flag; do
        case $flag in
            -march=*|-mcpu=*)
                case "${flag#*=}" in
                    armv7-a|cortex-a*)      echo -mv=7a8 ;;
                    armv7-r|cortex-r*)      echo -mv=7r4 ;;
                    armv7-m|cortex-m*)      echo -mv=7m3 ;;
                    armv6*|arm11*)          echo -mv=6   ;;
                    armv5*e|arm[79]*e*|arm9[24]6*|arm96*|arm102[26])
                                            echo -mv=5e  ;;
                    armv4*|arm7*|arm9[24]*) echo -mv=4   ;;
                esac
                ;;
            -mfpu=neon)     echo --float_support=vfpv3 --neon ;;
            -mfpu=vfp)      echo --float_support=vfpv2        ;;
            -mfpu=vfpv3)    echo --float_support=vfpv3        ;;
            -mfpu=vfpv3-d16) echo --float_support=vfpv3d16    ;;
            -msoft-float)   echo --float_support=vfplib       ;;
            -O[0-3]|-mf=*)  echo $flag                        ;;
            -g)             echo -g -mn                       ;;
            -pds=*)         echo $flag                        ;;
            -D*|-I*)        echo $flag                        ;;
            --gcc|--abi=*)  echo $flag                        ;;
            -me)            echo $flag                        ;;
        esac
    done
}

probe_cc(){
    pfx=$1
    _cc=$2

    unset _type _ident _cc_c _cc_e _cc_o _flags _cflags
    unset _ld_o _ldflags _ld_lib _ld_path
    unset _depflags _DEPCMD _DEPFLAGS
    _flags_filter=echo

    if $_cc --version 2>&1 | grep -q '^GNU assembler'; then
        true # no-op to avoid reading stdin in following checks
    elif $_cc -v 2>&1 | grep -q '^gcc.*LLVM'; then
        _type=llvm_gcc
        gcc_extra_ver=$(expr "$($_cc --version | head -n1)" : '.*\((.*)\)')
        _ident="llvm-gcc $($_cc -dumpversion) $gcc_extra_ver"
        _depflags='-MMD -MF $(@:.o=.d) -MT $@'
        _cflags_speed='-O3'
        _cflags_size='-Os'
    elif $_cc -v 2>&1 | grep -qi ^gcc; then
        _type=gcc
        gcc_version=$($_cc --version | head -n1)
        gcc_basever=$($_cc -dumpversion)
        gcc_pkg_ver=$(expr "$gcc_version" : '[^ ]* \(([^)]*)\)')
        gcc_ext_ver=$(expr "$gcc_version" : ".*$gcc_pkg_ver $gcc_basever \\(.*\\)")
        _ident=$(cleanws "gcc $gcc_basever $gcc_pkg_ver $gcc_ext_ver")
        if ! $_cc -dumpversion | grep -q '^2\.'; then
            _depflags='-MMD -MF $(@:.o=.d) -MT $@'
        fi
        _cflags_speed='-O3'
        _cflags_size='-Os'
    elif $_cc --version 2>/dev/null | grep -q ^icc; then
        _type=icc
        _ident=$($_cc --version | head -n1)
        _depflags='-MMD'
        _cflags_speed='-O3'
        _cflags_size='-Os'
        _cflags_noopt='-O1'
        _flags_filter=icc_flags
    elif $_cc -v 2>&1 | grep -q xlc; then
        _type=xlc
        _ident=$($_cc -qversion 2>/dev/null | head -n1)
        _cflags_speed='-O5'
        _cflags_size='-O5 -qcompact'
    elif $_cc -V 2>/dev/null | grep -q Compaq; then
        _type=ccc
        _ident=$($_cc -V | head -n1 | cut -d' ' -f1-3)
        _DEPFLAGS='-M'
        _cflags_speed='-fast'
        _cflags_size='-O1'
        _flags_filter=ccc_flags
    elif $_cc --vsn 2>/dev/null | grep -Eq "ARM (C/C\+\+ )?Compiler"; then
        test -d "$sysroot" || die "No valid sysroot specified."
        _type=armcc
        _ident=$($_cc --vsn | head -n1 | sed 's/.*: //')
        armcc_conf="$PWD/armcc.conf"
        $_cc --arm_linux_configure                 \
             --arm_linux_config_file="$armcc_conf" \
             --configure_sysroot="$sysroot"        \
             --configure_cpp_headers="$sysinclude" >>$logfile 2>&1 ||
             die "Error creating armcc configuration file."
        $_cc --vsn | grep -q RVCT && armcc_opt=rvct || armcc_opt=armcc
        _flags="--arm_linux_config_file=$armcc_conf --translate_gcc"
        as_default="${cross_prefix}gcc"
        _depflags='-MMD'
        _cflags_speed='-O3'
        _cflags_size='-Os'
    elif $_cc -version 2>/dev/null | grep -Eq 'TMS470|TI ARM'; then
        _type=tms470
        _ident=$($_cc -version | head -n1 | tr -s ' ')
        _flags='--gcc --abi=eabi -me'
        _cc_e='-ppl -fe=$@'
        _cc_o='-fe=$@'
        _depflags='-ppa -ppd=$(@:.o=.d)'
        _cflags_speed='-O3 -mf=5'
        _cflags_size='-O3 -mf=2'
        _flags_filter=tms470_flags
    elif $_cc -v 2>&1 | grep -q clang; then
        _type=clang
        _ident=$($_cc --version | head -n1)
        _depflags='-MMD -MF $(@:.o=.d) -MT $@'
        _cflags_speed='-O3'
        _cflags_size='-Os'
    elif $_cc -V 2>&1 | grep -q Sun; then
        _type=suncc
        _ident=$($_cc -V 2>&1 | head -n1 | cut -d' ' -f 2-)
        _DEPCMD='$(DEP$(1)) $(DEP$(1)FLAGS) $($(1)DEP_FLAGS) $< | sed -e "1s,^.*: ,$@: ," -e "\$$!s,\$$, \\\," -e "1!s,^.*: , ," > $(@:.o=.d)'
        _DEPFLAGS='-xM1 -xc99'
        _ldflags='-std=c99'
        _cflags_speed='-O5'
        _cflags_size='-O5 -xspace'
        _flags_filter=suncc_flags
    elif $_cc -v 2>&1 | grep -q 'PathScale\|Path64'; then
        _type=pathscale
        _ident=$($_cc -v 2>&1 | head -n1 | tr -d :)
        _depflags='-MMD -MF $(@:.o=.d) -MT $@'
        _cflags_speed='-O2'
        _cflags_size='-Os'
        _flags_filter='filter_out -Wdisabled-optimization'
    elif $_cc -v 2>&1 | grep -q Open64; then
        _type=open64
        _ident=$($_cc -v 2>&1 | head -n1 | tr -d :)
        _depflags='-MMD -MF $(@:.o=.d) -MT $@'
        _cflags_speed='-O2'
        _cflags_size='-Os'
        _flags_filter='filter_out -Wdisabled-optimization|-Wtype-limits|-fno-signed-zeros'
    elif $_cc -V 2>&1 | grep -q Portland; then
        _type=pgi
        _ident="PGI $($_cc -V 2>&1 | awk '/^pgcc/ { print $2; exit }')"
        opt_common='-alias=ansi -Mdse -Mlre -Mpre'
        _cflags_speed="-O3 -Mautoinline -Munroll=c:4 $opt_common"
        _cflags_size="-O2 -Munroll=c:1 $opt_common"
        _cflags_noopt="-O"
        _flags_filter=pgi_flags
    elif $_cc 2>&1 | grep -q Microsoft; then
        _type=msvc
        _ident=$($cc 2>&1 | head -n1)
        _DEPCMD='$(DEP$(1)) $(DEP$(1)FLAGS) $($(1)DEP_FLAGS) $< 2>&1 | awk '\''/including/ { sub(/^.*file: */, ""); gsub(/\\/, "/"); if (!match($$0, / /)) print "$@:", $$0 }'\'' > $(@:.o=.d)'
        _DEPFLAGS='$(CPPFLAGS) $(CFLAGS) -showIncludes -Zs'
        _cflags_speed="-O2"
        _cflags_size="-O1"
        if $_cc 2>&1 | grep -q Linker; then
            _ld_o='-out:$@'
        else
            _ld_o='-Fe$@'
        fi
        _cc_o='-Fo$@'
        _cc_e='-P -Fi$@'
        _flags_filter=msvc_flags
        _ld_lib='lib%.a'
        _ld_path='-libpath:'
        _flags='-nologo'
        _cflags='-D_USE_MATH_DEFINES -D_CRT_SECURE_NO_WARNINGS -Dinline=__inline -FIstdlib.h -Dstrtoll=_strtoi64'
        if [ $pfx = hostcc ]; then
            append _cflags -Dsnprintf=_snprintf
        fi
        disable stripping
    elif $_cc 2>&1 | grep -q Intel; then
        _type=icl
        _ident=$($cc 2>&1 | head -n1)
        _depflags='-QMMD -QMF$(@:.o=.d) -QMT$@'
        # Not only is O3 broken on 13.x+ but it is slower on all previous
        # versions (tested) as well.
        _cflags_speed="-O2"
        _cflags_size="-O1 -Oi" # -O1 without -Oi miscompiles stuff
        if $_cc 2>&1 | grep -q Linker; then
            _ld_o='-out:$@'
        else
            _ld_o='-Fe$@'
        fi
        _cc_o='-Fo$@'
        _cc_e='-P'
        _flags_filter=icl_flags
        _ld_lib='lib%.a'
        _ld_path='-libpath:'
        # -Qdiag-error to make icl error when seeing certain unknown arguments
        _flags='-nologo -Qdiag-error:4044,10157'
        # -Qvec- -Qsimd- to prevent miscompilation, -GS, fp:precise for consistency
        # with MSVC which enables it by default.
        _cflags='-D_USE_MATH_DEFINES -FIstdlib.h -Dstrtoll=_strtoi64 -Qms0 -Qvec- -Qsimd- -GS -fp:precise'
        if [ $pfx = hostcc ]; then
            append _cflags -Dsnprintf=_snprintf
        fi
    elif $_cc --version 2>/dev/null | grep -q ^cparser; then
        _type=cparser
        _ident=$($_cc --version | head -n1)
        _depflags='-MMD'
        _cflags_speed='-O4'
        _cflags_size='-O2'
        _flags_filter=cparser_flags
    fi

    eval ${pfx}_type=\$_type
    eval ${pfx}_ident=\$_ident
}

set_ccvars(){
    eval ${1}_C=\${_cc_c-\${${1}_C}}
    eval ${1}_E=\${_cc_e-\${${1}_E}}
    eval ${1}_O=\${_cc_o-\${${1}_O}}

    if [ -n "$_depflags" ]; then
        eval ${1}_DEPFLAGS=\$_depflags
    else
        eval ${1}DEP=\${_DEPCMD:-\$DEPCMD}
        eval ${1}DEP_FLAGS=\${_DEPFLAGS:-\$DEPFLAGS}
        eval DEP${1}FLAGS=\$_flags
    fi
}

probe_cc cc "$cc"
cflags_filter=$_flags_filter
cflags_speed=$_cflags_speed
cflags_size=$_cflags_size
cflags_noopt=$_cflags_noopt
add_cflags $_flags $_cflags
cc_ldflags=$_ldflags
set_ccvars CC

probe_cc hostcc "$host_cc"
host_cflags_filter=$_flags_filter
add_host_cflags  $_flags $_cflags
set_ccvars HOSTCC

test -n "$cc_type" && enable $cc_type ||
    warn "Unknown C compiler $cc, unable to select optimal CFLAGS"

: ${as_default:=$cc}
: ${dep_cc_default:=$cc}
: ${ld_default:=$cc}
: ${host_ld_default:=$host_cc}
set_default ar as dep_cc ld host_ld windres

probe_cc as "$as"
asflags_filter=$_flags_filter
add_asflags $_flags $_cflags
set_ccvars AS

probe_cc ld "$ld"
ldflags_filter=$_flags_filter
add_ldflags $_flags $_ldflags
test "$cc_type" != "$ld_type" && add_ldflags $cc_ldflags
LD_O=${_ld_o-$LD_O}
LD_LIB=${_ld_lib-$LD_LIB}
LD_PATH=${_ld_path-$LD_PATH}

probe_cc hostld "$host_ld"
host_ldflags_filter=$_flags_filter
add_host_ldflags $_flags $_ldflags
HOSTLD_O=${_ld_o-$HOSTLD_O}

if [ -z "$CC_DEPFLAGS" ] && [ "$dep_cc" != "$cc" ]; then
    probe_cc depcc "$dep_cc"
    CCDEP=${_DEPCMD:-$DEPCMD}
    CCDEP_FLAGS=${_DEPFLAGS:=$DEPFLAGS}
    DEPCCFLAGS=$_flags
fi

if $ar 2>&1 | grep -q Microsoft; then
    arflags="-nologo"
    ar_o='-out:$@'
elif $ar 2>&1 | grep -q 'Texas Instruments'; then
    arflags="rq"
    ar_o='$@'
elif $ar 2>&1 | grep -q 'Usage: ar.*-X.*any'; then
    arflags='-Xany -r -c'
    ar_o='$@'
else
    arflags="rc"
    ar_o='$@'
fi

add_cflags $extra_cflags
add_cxxflags $extra_cxxflags
add_asflags $extra_cflags

if test -n "$sysroot"; then
    case "$cc_type" in
        gcc|llvm_gcc|clang)
            add_cppflags --sysroot="$sysroot"
            add_ldflags --sysroot="$sysroot"
# On Darwin --sysroot may be ignored, -isysroot always affects headers and linking
            add_cppflags -isysroot "$sysroot"
            add_ldflags -isysroot "$sysroot"
        ;;
        tms470)
            add_cppflags -I"$sysinclude"
            add_ldflags  --sysroot="$sysroot"
        ;;
    esac
fi

if test "$cpu" = host; then
    enabled cross_compile &&
        die "--cpu=host makes no sense when cross-compiling."

    case "$cc_type" in
        gcc|llvm_gcc)
            check_native(){
                $cc $1=native -v -c -o $TMPO $TMPC >$TMPE 2>&1 || return
                sed -n "/cc1.*$1=/{
                            s/.*$1=\\([^ ]*\\).*/\\1/
                            p
                            q
                        }" $TMPE
            }
            cpu=$(check_native -march || check_native -mcpu)
        ;;
    esac

    test "${cpu:-host}" = host &&
        die "--cpu=host not supported with compiler $cc"
fi

# Deal with common $arch aliases
case "$arch" in
    aarch64|arm64)
        arch="aarch64"
    ;;
    arm*|iPad*|iPhone*)
        arch="arm"
    ;;
    mips*|IP*)
        arch="mips"
    ;;
    parisc*|hppa*)
        arch="parisc"
    ;;
    "Power Macintosh"|ppc*|powerpc*)
        arch="ppc"
    ;;
    s390|s390x)
        arch="s390"
    ;;
    sh4|sh)
        arch="sh4"
    ;;
    sun4u|sparc*)
        arch="sparc"
    ;;
    tilegx|tile-gx)
        arch="tilegx"
    ;;
    i[3-6]86*|i86pc|BePC|x86pc|x86_64|x86_32|amd64)
        arch="x86"
    ;;
esac

is_in $arch $ARCH_LIST || warn "unknown architecture $arch"
enable $arch

# Add processor-specific flags
if enabled aarch64; then

    case $cpu in
        armv*)
            cpuflags="-march=$cpu"
        ;;
        *)
            cpuflags="-mcpu=$cpu"
        ;;
    esac

elif enabled alpha; then

    cpuflags="-mcpu=$cpu"

elif enabled arm; then

    check_arm_arch() {
        check_cpp_condition stddef.h \
            "defined __ARM_ARCH_${1}__ || defined __TARGET_ARCH_${2:-$1}" \
            $cpuflags
    }

    probe_arm_arch() {
        if   check_arm_arch 4;        then echo armv4;
        elif check_arm_arch 4T;       then echo armv4t;
        elif check_arm_arch 5;        then echo armv5;
        elif check_arm_arch 5E;       then echo armv5e;
        elif check_arm_arch 5T;       then echo armv5t;
        elif check_arm_arch 5TE;      then echo armv5te;
        elif check_arm_arch 5TEJ;     then echo armv5te;
        elif check_arm_arch 6;        then echo armv6;
        elif check_arm_arch 6J;       then echo armv6j;
        elif check_arm_arch 6K;       then echo armv6k;
        elif check_arm_arch 6Z;       then echo armv6z;
        elif check_arm_arch 6ZK;      then echo armv6zk;
        elif check_arm_arch 6T2;      then echo armv6t2;
        elif check_arm_arch 7;        then echo armv7;
        elif check_arm_arch 7A  7_A;  then echo armv7-a;
        elif check_arm_arch 7R  7_R;  then echo armv7-r;
        elif check_arm_arch 7M  7_M;  then echo armv7-m;
        elif check_arm_arch 7EM 7E_M; then echo armv7-m;
        elif check_arm_arch 8A  8_A;  then echo armv8-a;
        fi
    }

    [ "$cpu" = generic ] && cpu=$(probe_arm_arch)

    case $cpu in
        armv*)
            cpuflags="-march=$cpu"
            subarch=$(echo $cpu | sed 's/[^a-z0-9]//g')
        ;;
        *)
            cpuflags="-mcpu=$cpu"
            case $cpu in
                cortex-a*)                               subarch=armv7a  ;;
                cortex-r*)                               subarch=armv7r  ;;
                cortex-m*)                 enable thumb; subarch=armv7m  ;;
                arm11*)                                  subarch=armv6   ;;
                arm[79]*e*|arm9[24]6*|arm96*|arm102[26]) subarch=armv5te ;;
                armv4*|arm7*|arm9[24]*)                  subarch=armv4   ;;
                *)                             subarch=$(probe_arm_arch) ;;
            esac
        ;;
    esac

    case "$subarch" in
        armv5t*)    enable fast_clz                ;;
        armv[6-8]*)
            enable fast_clz
            disabled fast_unaligned || enable fast_unaligned
            ;;
    esac

elif enabled avr32; then

    case $cpu in
        ap7[02]0[0-2])
            subarch="avr32_ap"
            cpuflags="-mpart=$cpu"
        ;;
        ap)
            subarch="avr32_ap"
            cpuflags="-march=$cpu"
        ;;
        uc3[ab]*)
            subarch="avr32_uc"
            cpuflags="-mcpu=$cpu"
        ;;
        uc)
            subarch="avr32_uc"
            cpuflags="-march=$cpu"
        ;;
    esac

elif enabled bfin; then

    cpuflags="-mcpu=$cpu"

elif enabled mips; then

    cpuflags="-march=$cpu"

    case $cpu in
        24kc)
            disable mipsfpu
            disable mipsdspr1
            disable mipsdspr2
        ;;
        24kf*)
            disable mipsdspr1
            disable mipsdspr2
        ;;
        24kec|34kc|1004kc)
            disable mipsfpu
            disable mipsdspr2
        ;;
        24kef*|34kf*|1004kf*)
            disable mipsdspr2
        ;;
        74kc)
            disable mipsfpu
        ;;
    esac

elif enabled ppc; then

    disable ldbrx
    disable vsx

    case $(tolower $cpu) in
        601|ppc601|powerpc601)
            cpuflags="-mcpu=601"
            disable altivec
        ;;
        603*|ppc603*|powerpc603*)
            cpuflags="-mcpu=603"
            disable altivec
        ;;
        604*|ppc604*|powerpc604*)
            cpuflags="-mcpu=604"
            disable altivec
        ;;
        g3|75*|ppc75*|powerpc75*)
            cpuflags="-mcpu=750"
            disable altivec
        ;;
        g4|745*|ppc745*|powerpc745*)
            cpuflags="-mcpu=7450"
        ;;
        74*|ppc74*|powerpc74*)
            cpuflags="-mcpu=7400"
        ;;
        g5|970|ppc970|powerpc970)
            cpuflags="-mcpu=970"
        ;;
        power[3-8]*)
            cpuflags="-mcpu=$cpu"
        ;;
        cell)
            cpuflags="-mcpu=cell"
            enable ldbrx
        ;;
        e500mc)
            cpuflags="-mcpu=e500mc"
            disable altivec
        ;;
        e500v2)
            cpuflags="-mcpu=8548 -mhard-float -mfloat-gprs=double"
            disable altivec
            disable dcbzl
        ;;
        e500)
            cpuflags="-mcpu=8540 -mhard-float"
            disable altivec
            disable dcbzl
        ;;
    esac

elif enabled sparc; then

    case $cpu in
        cypress|f93[04]|tsc701|sparcl*|supersparc|hypersparc|niagara|v[789])
            cpuflags="-mcpu=$cpu"
        ;;
        ultrasparc*|niagara[234])
            cpuflags="-mcpu=$cpu"
        ;;
    esac

elif enabled x86; then

    case $cpu in
        i[345]86|pentium)
            cpuflags="-march=$cpu"
            disable mmx
        ;;
        # targets that do NOT support nopl and conditional mov (cmov)
        pentium-mmx|k6|k6-[23]|winchip-c6|winchip2|c3)
            cpuflags="-march=$cpu"
            disable i686
        ;;
        # targets that do support nopl and conditional mov (cmov)
        i686|pentiumpro|pentium[23]|pentium-m|athlon|athlon-tbird|athlon-4|athlon-[mx]p|athlon64*|k8*|opteron*|athlon-fx\
        |core*|atom|bonnell|nehalem|westmere|silvermont|sandybridge|ivybridge|haswell|broadwell|amdfam10|barcelona|b[dt]ver*)
            cpuflags="-march=$cpu"
            enable i686
            enable fast_cmov
        ;;
        # targets that do support conditional mov but on which it's slow
        pentium4|pentium4m|prescott|nocona)
            cpuflags="-march=$cpu"
            enable i686
            disable fast_cmov
        ;;
    esac

fi

if [ "$cpu" != generic ]; then
    add_cflags  $cpuflags
    add_asflags $cpuflags
fi

# compiler sanity check
check_exec <<EOF
int main(void){ return 0; }
EOF
if test "$?" != 0; then
    echo "$cc is unable to create an executable file."
    if test -z "$cross_prefix" && ! enabled cross_compile ; then
        echo "If $cc is a cross-compiler, use the --enable-cross-compile option."
        echo "Only do this if you know what cross compiling means."
    fi
    die "C compiler test failed."
fi

add_cppflags -D_ISOC99_SOURCE
add_cxxflags -D__STDC_CONSTANT_MACROS
check_cflags -std=c99
check_cc -D_FILE_OFFSET_BITS=64 <<EOF && add_cppflags -D_FILE_OFFSET_BITS=64
#include <stdlib.h>
EOF
check_cc -D_LARGEFILE_SOURCE <<EOF && add_cppflags -D_LARGEFILE_SOURCE
#include <stdlib.h>
EOF

add_host_cppflags -D_ISOC99_SOURCE
check_host_cflags -std=c99
check_host_cflags -Wall
check_host_cflags -O3

check_64bit(){
    arch32=$1
    arch64=$2
    expr=$3
    check_code cc "" "int test[2*($expr) - 1]" &&
        subarch=$arch64 || subarch=$arch32
}

case "$arch" in
    aarch64|alpha|ia64)
        spic=$shared
    ;;
    mips)
        check_64bit mips mips64 '_MIPS_SIM > 1'
        spic=$shared
    ;;
    parisc)
        check_64bit parisc parisc64 'sizeof(void *) > 4'
        spic=$shared
    ;;
    ppc)
        check_64bit ppc ppc64 'sizeof(void *) > 4'
        spic=$shared
    ;;
    s390)
        check_64bit s390 s390x 'sizeof(void *) > 4'
        spic=$shared
    ;;
    sparc)
        check_64bit sparc sparc64 'sizeof(void *) > 4'
        spic=$shared
    ;;
    x86)
        check_64bit x86_32 x86_64 'sizeof(void *) > 4'
        if test "$subarch" = "x86_64"; then
            spic=$shared
        fi
    ;;
    ppc)
        check_cc <<EOF && subarch="ppc64"
        int test[(int)sizeof(char*) - 7];
EOF
    ;;
esac

enable $subarch
enabled spic && enable_weak pic

# OS specific
case $target_os in
    aix)
        SHFLAGS=-shared
        add_cppflags '-I\$(SRC_PATH)/compat/aix'
        enabled shared && add_ldflags -Wl,-brtl
        ;;
    android)
        disable symver
        SLIB_INSTALL_NAME='$(SLIBNAME)'
        SLIB_INSTALL_LINKS=
        # soname not set on purpose
        SHFLAGS=-shared
        ;;
    haiku)
        prefix_default="/boot/common"
        network_extralibs="-lnetwork"
        host_libs=
        ;;
    sunos)
        SHFLAGS='-shared -Wl,-h,$$(@F)'
        enabled x86 && SHFLAGS="-mimpure-text $SHFLAGS"
        network_extralibs="-lsocket -lnsl"
        # When using suncc to build, the Solaris linker will mark
        # an executable with each instruction set encountered by
        # the Solaris assembler.  As our libraries contain their own
        # guards for processor-specific code, instead suppress
        # generation of the HWCAPS ELF section on Solaris x86 only.
        enabled_all suncc x86 &&
            echo "hwcap_1 = OVERRIDE;" > mapfile &&
            add_ldflags -Wl,-M,mapfile
        nm_default='nm -P -g'
        ;;
    netbsd)
        disable symver
        oss_indev_extralibs="-lossaudio"
        oss_outdev_extralibs="-lossaudio"
        enabled gcc || check_ldflags -Wl,-zmuldefs
        ;;
    openbsd|bitrig)
        disable symver
        SHFLAGS='-shared'
        SLIB_INSTALL_NAME='$(SLIBNAME).$(LIBMAJOR).$(LIBMINOR)'
        SLIB_INSTALL_LINKS=
        oss_indev_extralibs="-lossaudio"
        oss_outdev_extralibs="-lossaudio"
        ;;
    dragonfly)
        disable symver
        ;;
    freebsd)
        ;;
    bsd/os)
        add_extralibs -lpoll -lgnugetopt
        strip="strip -d"
        ;;
    darwin)
        test "${as#*gas-preprocessor.pl}" != "$as" || gas="${gas:=gas-preprocessor.pl} ${as:=$cc}"
        enabled ppc && add_asflags -force_cpusubtype_ALL
        SHFLAGS='-dynamiclib -Wl,-single_module -Wl,-install_name,$(SHLIBDIR)/$(SLIBNAME_WITH_MAJOR),-current_version,$(LIBVERSION),-compatibility_version,$(LIBMAJOR)'
        enabled x86_32 && append SHFLAGS -Wl,-read_only_relocs,suppress
        strip="${strip} -x"
        add_ldflags -Wl,-dynamic,-search_paths_first
        SLIBSUF=".dylib"
        SLIBNAME_WITH_VERSION='$(SLIBPREF)$(FULLNAME).$(LIBVERSION)$(SLIBSUF)'
        SLIBNAME_WITH_MAJOR='$(SLIBPREF)$(FULLNAME).$(LIBMAJOR)$(SLIBSUF)'
        objformat="macho"
        enabled x86_64 && objformat="macho64"
        enabled_any pic shared ||
            { check_cflags -mdynamic-no-pic && add_asflags -mdynamic-no-pic; }
        ;;
    mingw32*)
        if test $target_os = "mingw32ce"; then
            disable network
        else
            target_os=mingw32
        fi
        LIBTARGET=i386
        if enabled x86_64; then
            LIBTARGET="i386:x86-64"
        elif enabled arm; then
            LIBTARGET=arm-wince
        fi
        enabled shared && ! enabled small && check_cmd $windres --version && enable gnu_windres
        check_ldflags -Wl,--nxcompat
        check_ldflags -Wl,--dynamicbase
        shlibdir_default="$bindir_default"
        SLIBPREF=""
        SLIBSUF=".dll"
        SLIBNAME_WITH_VERSION='$(SLIBPREF)$(FULLNAME)-$(LIBVERSION)$(SLIBSUF)'
        SLIBNAME_WITH_MAJOR='$(SLIBPREF)$(FULLNAME)-$(LIBMAJOR)$(SLIBSUF)'
        dlltool="${cross_prefix}dlltool"
        if check_cmd lib.exe -list; then
            SLIB_EXTRA_CMD=-'sed -e "s/ @[^ ]*//" $$(@:$(SLIBSUF)=.orig.def) > $$(@:$(SLIBSUF)=.def); lib.exe /machine:$(LIBTARGET) /def:$$(@:$(SLIBSUF)=.def) /out:$(SUBDIR)$(SLIBNAME:$(SLIBSUF)=.lib)'
            if enabled x86_64; then
                LIBTARGET=x64
            fi
        elif check_cmd $dlltool --version; then
            SLIB_EXTRA_CMD=-'sed -e "s/ @[^ ]*//" $$(@:$(SLIBSUF)=.orig.def) > $$(@:$(SLIBSUF)=.def); $(DLLTOOL) -m $(LIBTARGET) -d $$(@:$(SLIBSUF)=.def) -l $(SUBDIR)$(SLIBNAME:$(SLIBSUF)=.lib) -D $(SLIBNAME_WITH_MAJOR)'
        fi
        SLIB_INSTALL_NAME='$(SLIBNAME_WITH_MAJOR)'
        SLIB_INSTALL_LINKS=
        SLIB_INSTALL_EXTRA_SHLIB='$(SLIBNAME:$(SLIBSUF)=.lib)'
        SLIB_INSTALL_EXTRA_LIB='lib$(SLIBNAME:$(SLIBSUF)=.dll.a) $(SLIBNAME_WITH_MAJOR:$(SLIBSUF)=.def)'
        SHFLAGS='-shared -Wl,--output-def,$$(@:$(SLIBSUF)=.orig.def) -Wl,--out-implib,$(SUBDIR)lib$(SLIBNAME:$(SLIBSUF)=.dll.a) -Wl,--enable-runtime-pseudo-reloc -Wl,--enable-auto-image-base'
        objformat="win32"
        ranlib=:
        enable dos_paths
        ;;
    win32|win64)
        disable symver
        if enabled shared; then
            # Link to the import library instead of the normal static library
            # for shared libs.
            LD_LIB='%.lib'
            # Cannot build both shared and static libs with MSVC or icl.
            disable static
        fi
        shlibdir_default="$bindir_default"
        SLIBPREF=""
        SLIBSUF=".dll"
        SLIBNAME_WITH_VERSION='$(SLIBPREF)$(FULLNAME)-$(LIBVERSION)$(SLIBSUF)'
        SLIBNAME_WITH_MAJOR='$(SLIBPREF)$(FULLNAME)-$(LIBMAJOR)$(SLIBSUF)'
        SLIB_CREATE_DEF_CMD='$(SRC_PATH)/compat/windows/makedef $(SUBDIR)lib$(NAME).ver $(OBJS) > $$(@:$(SLIBSUF)=.def)'
        SLIB_INSTALL_NAME='$(SLIBNAME_WITH_MAJOR)'
        SLIB_INSTALL_LINKS=
        SLIB_INSTALL_EXTRA_SHLIB='$(SLIBNAME:$(SLIBSUF)=.lib)'
        SLIB_INSTALL_EXTRA_LIB='$(SLIBNAME_WITH_MAJOR:$(SLIBSUF)=.def)'
        SHFLAGS='-dll -def:$$(@:$(SLIBSUF)=.def) -implib:$(SUBDIR)$(SLIBNAME:$(SLIBSUF)=.lib)'
        objformat="win32"
        ranlib=:
        enable dos_paths
        ;;
    cygwin*)
        target_os=cygwin
        shlibdir_default="$bindir_default"
        SLIBPREF="cyg"
        SLIBSUF=".dll"
        SLIBNAME_WITH_VERSION='$(SLIBPREF)$(FULLNAME)-$(LIBVERSION)$(SLIBSUF)'
        SLIBNAME_WITH_MAJOR='$(SLIBPREF)$(FULLNAME)-$(LIBMAJOR)$(SLIBSUF)'
        SLIB_INSTALL_NAME='$(SLIBNAME_WITH_MAJOR)'
        SLIB_INSTALL_LINKS=
        SLIB_INSTALL_EXTRA_LIB='lib$(FULLNAME).dll.a'
        SHFLAGS='-shared -Wl,--out-implib,$(SUBDIR)lib$(FULLNAME).dll.a'
        objformat="win32"
        enable dos_paths
        enabled shared && ! enabled small && check_cmd $windres --version && enable gnu_windres
        ;;
    *-dos|freedos|opendos)
        network_extralibs="-lsocket"
        objformat="coff"
        enable dos_paths
        add_cppflags -U__STRICT_ANSI__
        ;;
    linux)
        enable dv1394
        ;;
    irix*)
        target_os=irix
        ranlib="echo ignoring ranlib"
        ;;
    os/2*)
        strip="lxlite -CS"
        ln_s="cp -f"
        objformat="aout"
        add_cppflags -D_GNU_SOURCE
        add_ldflags -Zomf -Zbin-files -Zargs-wild -Zmap
        SHFLAGS='$(SUBDIR)$(NAME).def -Zdll -Zomf'
        LIBSUF="_s.a"
        SLIBPREF=""
        SLIBSUF=".dll"
        SLIBNAME_WITH_VERSION='$(SLIBPREF)$(NAME)-$(LIBVERSION)$(SLIBSUF)'
        SLIBNAME_WITH_MAJOR='$(SLIBPREF)$(shell echo $(NAME) | cut -c1-6)$(LIBMAJOR)$(SLIBSUF)'
        SLIB_CREATE_DEF_CMD='echo LIBRARY $(SLIBNAME_WITH_MAJOR) INITINSTANCE TERMINSTANCE > $(SUBDIR)$(NAME).def; \
            echo PROTMODE >> $(SUBDIR)$(NAME).def; \
            echo CODE PRELOAD MOVEABLE DISCARDABLE >> $(SUBDIR)$(NAME).def; \
            echo DATA PRELOAD MOVEABLE MULTIPLE NONSHARED >> $(SUBDIR)$(NAME).def; \
            echo EXPORTS >> $(SUBDIR)$(NAME).def; \
            emxexp -o $(OBJS) >> $(SUBDIR)$(NAME).def'
        SLIB_EXTRA_CMD='emximp -o $(SUBDIR)$(LIBPREF)$(NAME)_dll.a $(SUBDIR)$(NAME).def; \
            emximp -o $(SUBDIR)$(LIBPREF)$(NAME)_dll.lib $(SUBDIR)$(NAME).def;'
        SLIB_INSTALL_EXTRA_LIB='$(LIBPREF)$(NAME)_dll.a $(LIBPREF)$(NAME)_dll.lib'
        enable dos_paths
        enable_weak os2threads
        ;;
    gnu/kfreebsd)
        add_cppflags -D_BSD_SOURCE
        ;;
    gnu)
        ;;
    qnx)
        add_cppflags -D_QNX_SOURCE
        network_extralibs="-lsocket"
        ;;
    symbian)
        SLIBSUF=".dll"
        enable dos_paths
        add_cflags --include=$sysinclude/gcce/gcce.h -fvisibility=default
        add_cppflags -D__GCCE__ -D__SYMBIAN32__ -DSYMBIAN_OE_POSIX_SIGNALS
        add_ldflags -Wl,--target1-abs,--no-undefined \
                    -Wl,-Ttext,0x80000,-Tdata,0x1000000 -shared \
                    -Wl,--entry=_E32Startup -Wl,-u,_E32Startup
        add_extralibs -l:eexe.lib -l:usrt2_2.lib -l:dfpaeabi.dso \
                      -l:drtaeabi.dso -l:scppnwdl.dso -lsupc++ -lgcc \
                      -l:libc.dso -l:libm.dso -l:euser.dso -l:libcrt0.lib
        ;;
    osf1)
        add_cppflags -D_OSF_SOURCE -D_POSIX_PII -D_REENTRANT
        ;;
    minix)
        ;;
    plan9)
        add_cppflags -D_C99_SNPRINTF_EXTENSION  \
                     -D_REENTRANT_SOURCE        \
                     -D_RESEARCH_SOURCE         \
                     -DFD_SETSIZE=96            \
                     -DHAVE_SOCK_OPTS
        add_compat strtod.o strtod=avpriv_strtod
        network_extralibs='-lbsd'
        exeobjs=compat/plan9/main.o
        disable ffserver
        cp_f='cp'
        ;;
    none)
        ;;
    *)
        die "Unknown OS '$target_os'."
        ;;
esac

# determine libc flavour

probe_libc(){
    pfx=$1
    pfx_no_=${pfx%_}
    # uclibc defines __GLIBC__, so it needs to be checked before glibc.
    if check_${pfx}cpp_condition features.h "defined __UCLIBC__"; then
        eval ${pfx}libc_type=uclibc
        add_${pfx}cppflags -D_POSIX_C_SOURCE=200112 -D_XOPEN_SOURCE=600
    elif check_${pfx}cpp_condition features.h "defined __GLIBC__"; then
        eval ${pfx}libc_type=glibc
        add_${pfx}cppflags -D_POSIX_C_SOURCE=200112 -D_XOPEN_SOURCE=600
    # MinGW headers can be installed on Cygwin, so check for newlib first.
    elif check_${pfx}cpp_condition newlib.h "defined _NEWLIB_VERSION"; then
        eval ${pfx}libc_type=newlib
        add_${pfx}cppflags -U__STRICT_ANSI__
    # MinGW64 is backwards compatible with MinGW32, so check for it first.
    elif check_${pfx}cpp_condition _mingw.h "defined __MINGW64_VERSION_MAJOR"; then
        eval ${pfx}libc_type=mingw64
        if check_${pfx}cpp_condition _mingw.h "__MINGW64_VERSION_MAJOR < 3"; then
            add_compat msvcrt/snprintf.o
            add_cflags "-include $source_path/compat/msvcrt/snprintf.h"
        fi
        add_${pfx}cppflags -U__STRICT_ANSI__ -D__USE_MINGW_ANSI_STDIO=1
        eval test \$${pfx_no_}cc_type = "gcc" &&
            add_${pfx}cppflags -D__printf__=__gnu_printf__
    elif check_${pfx}cpp_condition _mingw.h "defined __MINGW_VERSION"  ||
         check_${pfx}cpp_condition _mingw.h "defined __MINGW32_VERSION"; then
        eval ${pfx}libc_type=mingw32
        check_${pfx}cpp_condition _mingw.h "__MINGW32_MAJOR_VERSION > 3 || \
            (__MINGW32_MAJOR_VERSION == 3 && __MINGW32_MINOR_VERSION >= 15)" ||
            die "ERROR: MinGW32 runtime version must be >= 3.15."
        add_${pfx}cppflags -U__STRICT_ANSI__ -D__USE_MINGW_ANSI_STDIO=1
        eval test \$${pfx_no_}cc_type = "gcc" &&
            add_${pfx}cppflags -D__printf__=__gnu_printf__
    elif check_${pfx}cpp_condition crtversion.h "defined _VC_CRT_MAJOR_VERSION"; then
        eval ${pfx}libc_type=msvcrt
        # The MSVC 2010 headers (Win 7.0 SDK) set _WIN32_WINNT to
        # 0x601 by default unless something else is set by the user.
        # This can easily lead to us detecting functions only present
        # in such new versions and producing binaries requiring windows 7.0.
        # Therefore explicitly set the default to XP unless the user has
        # set something else on the command line.
        check_${pfx}cpp_condition stdlib.h "defined(_WIN32_WINNT)" ||
            add_${pfx}cppflags -D_WIN32_WINNT=0x0502
    elif check_${pfx}cpp_condition stddef.h "defined __KLIBC__"; then
        eval ${pfx}libc_type=klibc
    elif check_${pfx}cpp_condition sys/cdefs.h "defined __BIONIC__"; then
        eval ${pfx}libc_type=bionic
    elif check_${pfx}cpp_condition sys/brand.h "defined LABELED_BRAND_NAME"; then
        eval ${pfx}libc_type=solaris
        add_${pfx}cppflags -D__EXTENSIONS__ -D_XOPEN_SOURCE=600
    fi
}

probe_libc
test -n "$libc_type" && enable libc_$libc_type
probe_libc host_
test -n "$host_libc_type" && enable host_libc_$host_libc_type

case $libc_type in
    bionic)
        add_compat strtod.o strtod=avpriv_strtod
        ;;
    msvcrt)
        add_compat strtod.o strtod=avpriv_strtod
        add_compat msvcrt/snprintf.o snprintf=avpriv_snprintf   \
                                     _snprintf=avpriv_snprintf  \
                                     vsnprintf=avpriv_vsnprintf
        ;;
esac

# hacks for compiler/libc/os combinations

if enabled_all tms470 libc_glibc; then
    CPPFLAGS="-I${source_path}/compat/tms470 ${CPPFLAGS}"
    add_cppflags -D__USER_LABEL_PREFIX__=
    add_cppflags -D__builtin_memset=memset
    add_cppflags -D__gnuc_va_list=va_list -D_VA_LIST_DEFINED
    add_cflags   -pds=48    # incompatible redefinition of macro
fi

if enabled_all ccc libc_glibc; then
    add_ldflags -Wl,-z,now  # calls to libots crash without this
fi

check_compile_assert flt_lim "float.h limits.h" "DBL_MAX == (double)DBL_MAX" ||
    add_cppflags '-I\$(SRC_PATH)/compat/float'

esc(){
    echo "$*" | sed 's/%/%25/g;s/:/%3a/g'
}

echo "config:$arch:$subarch:$cpu:$target_os:$(esc $cc_ident):$(esc $FFMPEG_CONFIGURATION)" >config.fate

check_cpp_condition stdlib.h "defined(__PIC__) || defined(__pic__) || defined(PIC)" && enable_weak pic

set_default $PATHS_LIST
set_default nm

# we need to build at least one lib type
if ! enabled_any static shared; then
    cat <<EOF
At least one library type must be built.
Specify --enable-static to build the static libraries or --enable-shared to
build the shared libraries as well. To only build the shared libraries specify
--disable-static in addition to --enable-shared.
EOF
    exit 1;
fi

die_license_disabled() {
    enabled $1 || { enabled $2 && die "$2 is $1 and --enable-$1 is not specified."; }
}

die_license_disabled_gpl() {
    enabled $1 || { enabled $2 && die "$2 is incompatible with the gpl and --enable-$1 is not specified."; }
}

die_license_disabled gpl frei0r
die_license_disabled gpl libcdio
die_license_disabled gpl libsmbclient
die_license_disabled gpl libutvideo
die_license_disabled gpl libvidstab
die_license_disabled gpl libx264
die_license_disabled gpl libx265
die_license_disabled gpl libxavs
die_license_disabled gpl libxvid
die_license_disabled gpl libzvbi
die_license_disabled gpl x11grab

die_license_disabled nonfree libaacplus
die_license_disabled nonfree libfaac
enabled gpl && die_license_disabled_gpl nonfree libfdk_aac
enabled gpl && die_license_disabled_gpl nonfree openssl

die_license_disabled version3 libopencore_amrnb
die_license_disabled version3 libopencore_amrwb
die_license_disabled version3 libsmbclient
die_license_disabled version3 libvo_aacenc
die_license_disabled version3 libvo_amrwbenc

enabled version3 && { enabled gpl && enable gplv3 || enable lgplv3; }

disabled optimizations || check_cflags -fomit-frame-pointer

enable_weak_pic() {
    disabled pic && return
    enable pic
    add_cppflags -DPIC
    case "$target_os" in
    mingw*|cygwin*)
        ;;
    *)
        add_cflags -fPIC
        ;;
    esac
    add_asflags  -fPIC
}

enabled pic && enable_weak_pic

check_cc <<EOF || die "Symbol mangling check failed."
int ff_extern;
EOF
sym=$($nm $TMPO | awk '/ff_extern/{ print substr($0, match($0, /[^ \t]*ff_extern/)) }')
extern_prefix=${sym%%ff_extern*}

check_cc <<EOF && enable_weak inline_asm
void foo(void) { __asm__ volatile ("" ::); }
EOF

_restrict=
for restrict_keyword in restrict __restrict__ __restrict; do
    check_cc <<EOF && _restrict=$restrict_keyword && break
void foo(char * $restrict_keyword p);
EOF
done

check_cc <<EOF && enable pragma_deprecated
void foo(void) { _Pragma("GCC diagnostic ignored \"-Wdeprecated-declarations\"") }
EOF

check_cc <<EOF && enable attribute_packed
struct { int x; } __attribute__((packed)) x;
EOF

check_cc <<EOF && enable attribute_may_alias
union { int x; } __attribute__((may_alias)) x;
EOF

check_cc <<EOF || die "endian test failed"
unsigned int endian = 'B' << 24 | 'I' << 16 | 'G' << 8 | 'E';
EOF
od -t x1 $TMPO | grep -q '42 *49 *47 *45' && enable bigendian

if  [ "$cpu" = "power7" ] || [ "$cpu" = "power8" ] ;then
    if ! enabled bigendian ;then
        enable vsx
    fi
fi


if enabled asm; then
    enabled     arm         && nogas=die
    enabled_all ppc altivec && [ $target_os_default != aix ] && nogas=warn
    as=${gas:=$as}
    check_as <<EOF && enable gnu_as || \
        $nogas "GNU assembler not found, install gas-preprocessor"
.macro m n
\n: .int 0
.endm
m x
EOF

    check_as <<EOF || $nogas "GNU assembler not found, install gas-preprocessor"
.altmacro
EOF

    check_as <<EOF && enable as_func
.func test
.endfunc
EOF
fi

check_inline_asm inline_asm_labels '"1:\n"'

check_inline_asm inline_asm_nonlocal_labels '"Label:\n"'

if enabled aarch64; then
    enabled armv8 && check_insn armv8 'prfm   pldl1strm, [x0]'
    # internal assembler in clang 3.3 does not support this instruction
    enabled neon && check_insn neon 'ext   v0.8B, v0.8B, v1.8B, #1'
    enabled vfp  && check_insn vfp  'fmadd d0,    d0,    d1,    d2'

    map 'enabled_any ${v}_external ${v}_inline || disable $v' $ARCH_EXT_LIST_ARM

elif enabled alpha; then

    check_cflags -mieee

elif enabled arm; then

    check_cpp_condition stddef.h "defined __thumb__" && check_cc <<EOF && enable_weak thumb
float func(float a, float b){ return a+b; }
EOF

    enabled thumb && check_cflags -mthumb || check_cflags -marm

    if     check_cpp_condition stddef.h "defined __ARM_PCS_VFP"; then
        enable vfp_args
    elif ! check_cpp_condition stddef.h "defined __ARM_PCS || defined __SOFTFP__"; then
        case "${cross_prefix:-$cc}" in
            *hardfloat*)         enable vfp_args;   fpabi=vfp ;;
            *) check_ld "cc" <<EOF && enable vfp_args && fpabi=vfp || fpabi=soft ;;
__asm__ (".eabi_attribute 28, 1");
int main(void) { return 0; }
EOF
        esac
        warn "Compiler does not indicate floating-point ABI, guessing $fpabi."
    fi

    enabled armv5te && check_insn armv5te 'qadd r0, r0, r0'
    enabled armv6   && check_insn armv6   'sadd16 r0, r0, r0'
    enabled armv6t2 && check_insn armv6t2 'movt r0, #0'
    enabled neon    && check_insn neon    'vadd.i16 q0, q0, q0'
    enabled vfp     && check_insn vfp     'fadds s0, s0, s0'
    enabled vfpv3   && check_insn vfpv3   'vmov.f32 s0, #1.0'

    [ $target_os = linux ] || [ $target_os = android ] ||
        map 'enabled_any ${v}_external ${v}_inline || disable $v' \
            $ARCH_EXT_LIST_ARM

    check_inline_asm asm_mod_q '"add r0, %Q0, %R0" :: "r"((long long)0)'

    check_as <<EOF && enable as_dn_directive
ra .dn d0.i16
.unreq ra
EOF

    [ $target_os != win32 ] && enabled_all armv6t2 shared !pic && enable_weak_pic

elif enabled mips; then

    check_inline_asm loongson '"dmult.g $1, $2, $3"'
    enabled mips32r2  && add_cflags "-mips32r2" && add_asflags "-mips32r2" &&
     check_inline_asm mips32r2  '"rotr $t0, $t1, 1"'
    enabled mipsdspr1 && add_cflags "-mdsp" && add_asflags "-mdsp" &&
     check_inline_asm mipsdspr1 '"addu.qb $t0, $t1, $t2"'
    enabled mipsdspr2 && add_cflags "-mdspr2" && add_asflags "-mdspr2" &&
     check_inline_asm mipsdspr2 '"absq_s.qb $t0, $t1"'
    enabled mipsfpu   && add_cflags "-mhard-float" && add_asflags "-mhard-float" &&
     check_inline_asm mipsfpu   '"madd.d $f0, $f2, $f4, $f6"'

elif enabled parisc; then

    if enabled gcc; then
        case $($cc -dumpversion) in
            4.[3-8].*) check_cflags -fno-optimize-sibling-calls ;;
        esac
    fi

elif enabled ppc; then

    enable local_aligned_8 local_aligned_16 local_aligned_32

    check_inline_asm dcbzl     '"dcbzl 0, %0" :: "r"(0)'
    check_inline_asm ibm_asm   '"add 0, 0, 0"'
    check_inline_asm ppc4xx    '"maclhw r10, r11, r12"'
    check_inline_asm xform_asm '"lwzx %1, %y0" :: "Z"(*(int*)0), "r"(0)'

    # AltiVec flags: The FSF version of GCC differs from the Apple version
    if enabled altivec; then
        check_cflags -maltivec -mabi=altivec &&
        { check_header altivec.h && inc_altivec_h="#include <altivec.h>" ; } ||
        check_cflags -faltivec

        # check if our compiler supports Motorola AltiVec C API
        check_cc <<EOF || disable altivec
$inc_altivec_h
int main(void) {
    vector signed int v1 = (vector signed int) { 0 };
    vector signed int v2 = (vector signed int) { 1 };
    v1 = vec_add(v1, v2);
    return 0;
}
EOF

        enabled altivec || warn "Altivec disabled, possibly missing --cpu flag"
    fi

    if enabled vsx; then
        check_cflags -mvsx
    fi
elif enabled x86; then

    check_builtin rdtsc    intrin.h   "__rdtsc()"
    check_builtin mm_empty mmintrin.h "_mm_empty()"

    enable local_aligned_8 local_aligned_16 local_aligned_32

    # check whether EBP is available on x86
    # As 'i' is stored on the stack, this program will crash
    # if the base pointer is used to access it because the
    # base pointer is cleared in the inline assembly code.
    check_exec_crash <<EOF && enable ebp_available
volatile int i=0;
__asm__ volatile ("xorl %%ebp, %%ebp" ::: "%ebp");
return i;
EOF

    # check whether EBX is available on x86
    check_inline_asm ebx_available '""::"b"(0)' &&
        check_inline_asm ebx_available '"":::"%ebx"'

    # check whether xmm clobbers are supported
    check_inline_asm xmm_clobbers '"":::"%xmm0"'

    check_inline_asm inline_asm_direct_symbol_refs '"movl '$extern_prefix'test, %eax"' ||
        check_inline_asm inline_asm_direct_symbol_refs '"movl '$extern_prefix'test(%rip), %eax"'

    # check whether binutils is new enough to compile SSSE3/MMXEXT
    enabled ssse3  && check_inline_asm ssse3_inline  '"pabsw %xmm0, %xmm0"'
    enabled mmxext && check_inline_asm mmxext_inline '"pmaxub %mm0, %mm1"'

    if ! disabled_any asm mmx yasm; then
        if check_cmd $yasmexe --version; then
            enabled x86_64 && yasm_extra="-m amd64"
            yasm_debug="-g dwarf2"
        elif check_cmd nasm -v; then
            yasmexe=nasm
            yasm_debug="-g -F dwarf"
            if enabled x86_64; then
                case "$objformat" in
                    elf)   objformat=elf64 ;;
                    win32) objformat=win64 ;;
                esac
            fi
        fi

        YASMFLAGS="-f $objformat $yasm_extra"
        enabled pic               && append YASMFLAGS "-DPIC"
        test -n "$extern_prefix"  && append YASMFLAGS "-DPREFIX"
        case "$objformat" in
            elf*) enabled debug && append YASMFLAGS $yasm_debug ;;
        esac

        check_yasm "movbe ecx, [5]" && enable yasm ||
            die "yasm/nasm not found or too old. Use --disable-yasm for a crippled build."
        check_yasm "vextracti128 xmm0, ymm0, 0"      || disable avx2_external
        check_yasm "vpmacsdd xmm0, xmm1, xmm2, xmm3" || disable xop_external
        check_yasm "vfmaddps ymm0, ymm1, ymm2, ymm3" || disable fma4_external
        check_yasm "CPU amdnop" || disable cpunop
    fi

    case "$cpu" in
        athlon*|opteron*|k8*|pentium|pentium-mmx|prescott|nocona|atom|geode)
            disable fast_clz
        ;;
    esac

fi

check_code cc arm_neon.h "int64x2_t test" && enable intrinsics_neon

check_ldflags -Wl,--as-needed

if check_func dlopen; then
    ldl=
elif check_func dlopen -ldl; then
    ldl=-ldl
fi

if ! disabled network; then
    check_func getaddrinfo $network_extralibs
    check_func getservbyport $network_extralibs
    check_func inet_aton $network_extralibs

    check_type netdb.h "struct addrinfo"
    check_type netinet/in.h "struct group_source_req" -D_BSD_SOURCE
    check_type netinet/in.h "struct ip_mreq_source" -D_BSD_SOURCE
    check_type netinet/in.h "struct ipv6_mreq" -D_DARWIN_C_SOURCE
    check_type poll.h "struct pollfd"
    check_type netinet/sctp.h "struct sctp_event_subscribe"
    check_struct "sys/types.h sys/socket.h" "struct sockaddr" sa_len
    check_type netinet/in.h "struct sockaddr_in6"
    check_type "sys/types.h sys/socket.h" "struct sockaddr_storage"
    check_type "sys/types.h sys/socket.h" socklen_t

    # Prefer arpa/inet.h over winsock2
    if check_header arpa/inet.h ; then
        check_func closesocket
    elif check_header winsock2.h ; then
        check_func_headers winsock2.h closesocket -lws2 &&
            network_extralibs="-lws2" ||
        { check_func_headers winsock2.h closesocket -lws2_32 &&
            network_extralibs="-lws2_32"; } || disable winsock2_h network
        check_func_headers ws2tcpip.h getaddrinfo $network_extralibs

        check_type ws2tcpip.h socklen_t
        check_type ws2tcpip.h "struct addrinfo"
        check_type ws2tcpip.h "struct group_source_req"
        check_type ws2tcpip.h "struct ip_mreq_source"
        check_type ws2tcpip.h "struct ipv6_mreq"
        check_type winsock2.h "struct pollfd"
        check_struct winsock2.h "struct sockaddr" sa_len
        check_type ws2tcpip.h "struct sockaddr_in6"
        check_type ws2tcpip.h "struct sockaddr_storage"
    else
        disable network
    fi
fi

check_builtin atomic_cas_ptr atomic.h "void **ptr; void *oldval, *newval; atomic_cas_ptr(ptr, oldval, newval)"
check_builtin machine_rw_barrier mbarrier.h "__machine_rw_barrier()"
check_builtin MemoryBarrier windows.h "MemoryBarrier()"
check_builtin sarestart signal.h "SA_RESTART"
check_builtin sync_val_compare_and_swap "" "int *ptr; int oldval, newval; __sync_val_compare_and_swap(ptr, oldval, newval)"

check_func_headers malloc.h _aligned_malloc     && enable aligned_malloc
check_func  ${malloc_prefix}memalign            && enable memalign
check_func  ${malloc_prefix}posix_memalign      && enable posix_memalign

check_func  access
check_func  clock_gettime || { check_func clock_gettime -lrt && add_extralibs -lrt; }
check_func  fcntl
check_func  fork
check_func  gethrtime
check_func  getopt
check_func  getrusage
check_func  gettimeofday
check_func  isatty
check_func  localtime_r
check_func  mach_absolute_time
check_func  mkstemp
check_func  mmap
check_func  mprotect
# Solaris has nanosleep in -lrt, OpenSolaris no longer needs that
check_func  nanosleep || { check_func nanosleep -lrt && add_extralibs -lrt; }
check_func  sched_getaffinity
check_func  setrlimit
check_struct "sys/stat.h" "struct stat" st_mtim.tv_nsec -D_BSD_SOURCE
check_func  strerror_r
check_func  sysconf
check_func  sysctl
check_func  usleep

check_func_headers conio.h kbhit
check_func_headers io.h setmode
check_func_headers lzo/lzo1x.h lzo1x_999_compress
check_func_headers stdlib.h getenv

check_func_headers windows.h CoTaskMemFree -lole32
check_func_headers windows.h GetProcessAffinityMask
check_func_headers windows.h GetProcessTimes
check_func_headers windows.h GetSystemTimeAsFileTime
check_func_headers windows.h MapViewOfFile
check_func_headers windows.h PeekNamedPipe
check_func_headers windows.h SetConsoleTextAttribute
check_func_headers windows.h Sleep
check_func_headers windows.h VirtualAlloc
check_func_headers glob.h glob
enabled xlib &&
    check_func_headers "X11/Xlib.h X11/extensions/Xvlib.h" XvGetPortAttribute -lXv -lX11 -lXext

check_header cl/cl.h
check_header direct.h
check_header dlfcn.h
check_header dxva.h
check_header dxva2api.h -D_WIN32_WINNT=0x0600
check_header io.h
check_header libcrystalhd/libcrystalhd_if.h
check_header mach/mach_time.h
check_header malloc.h
check_header poll.h
check_header sys/mman.h
check_header sys/param.h
check_header sys/resource.h
check_header sys/select.h
check_header sys/time.h
check_header sys/un.h
check_header termios.h
check_header unistd.h
check_header vdpau/vdpau.h
check_header vdpau/vdpau_x11.h
check_header VideoDecodeAcceleration/VDADecoder.h
check_header windows.h
check_header X11/extensions/XvMClib.h
check_header asm/types.h

check_lib2 "windows.h shellapi.h" CommandLineToArgvW -lshell32
check_lib2 "windows.h wincrypt.h" CryptGenRandom -ladvapi32
check_lib2 "windows.h psapi.h" GetProcessMemoryInfo -lpsapi

check_struct "sys/time.h sys/resource.h" "struct rusage" ru_maxrss

if ! disabled w32threads && ! enabled pthreads; then
    check_func_headers "windows.h process.h" _beginthreadex &&
        enable w32threads || disable w32threads
fi

# check for some common methods of building with pthread support
# do this before the optional library checks as some of them require pthreads
if ! disabled pthreads && ! enabled w32threads && ! enabled os2threads; then
    enable pthreads
    if check_func pthread_join -pthread && check_func pthread_create -pthread; then
        add_cflags -pthread
        add_extralibs -pthread
    elif check_func pthread_join -pthreads && check_func pthread_create -pthreads; then
        add_cflags -pthreads
        add_extralibs -pthreads
    elif check_func pthread_join -ldl -pthread && check_func pthread_create -ldl -pthread; then
        add_cflags -ldl -pthread
        add_extralibs -ldl -pthread
    elif check_func pthread_join -lpthreadGC2 && check_func pthread_create -lpthreadGC2; then
        add_extralibs -lpthreadGC2
    elif check_lib pthread.h pthread_join -lpthread && check_lib pthread.h pthread_create -lpthread; then
        :
    elif ! check_func pthread_join && ! check_func pthread_create; then
        disable pthreads
    fi
    check_code cc "pthread.h" "static pthread_mutex_t atomic_lock = PTHREAD_MUTEX_INITIALIZER" || disable pthreads
fi


if enabled pthreads; then
  check_func pthread_cancel
fi

disabled  zlib || check_lib   zlib.h      zlibVersion -lz   || disable  zlib
disabled bzlib || check_lib2 bzlib.h BZ2_bzlibVersion -lbz2 || disable bzlib

check_lib math.h sin -lm && LIBM="-lm"
disabled crystalhd || check_lib libcrystalhd/libcrystalhd_if.h DtsCrystalHDVersion -lcrystalhd || disable crystalhd

atan2f_args=2
ldexpf_args=2
powf_args=2
fminf_args=2

for func in $MATH_FUNCS; do
    eval check_mathfunc $func \${${func}_args:-1}
done

# these are off by default, so fail if requested and not available
enabled avfoundation_indev && { check_header_oc AVFoundation/AVFoundation.h || disable avfoundation_indev; }
enabled avisynth          && { { check_lib2 "windows.h" LoadLibrary; } ||
                               { check_lib2 "dlfcn.h" dlopen -ldl; } ||
                               die "ERROR: LoadLibrary/dlopen not found for avisynth"; }
enabled decklink          && { check_header DeckLinkAPI.h || die "ERROR: DeckLinkAPI.h header not found"; }
enabled frei0r            && { check_header frei0r.h || die "ERROR: frei0r.h header not found"; }
enabled gnutls            && require_pkg_config gnutls gnutls/gnutls.h gnutls_global_init
enabled ladspa            && { check_header ladspa.h || die "ERROR: ladspa.h header not found"; }
enabled libiec61883       && require libiec61883 libiec61883/iec61883.h iec61883_cmp_connect -lraw1394 -lavc1394 -lrom1394 -liec61883
enabled libaacplus        && require "libaacplus >= 2.0.0" aacplus.h aacplusEncOpen -laacplus
enabled libass            && require_pkg_config libass ass/ass.h ass_library_init
enabled libbluray         && require_pkg_config libbluray libbluray/bluray.h bd_open
enabled libbs2b           && require_pkg_config libbs2b bs2b.h bs2b_open
enabled libcelt           && require libcelt celt/celt.h celt_decode -lcelt0 &&
                             { check_lib celt/celt.h celt_decoder_create_custom -lcelt0 ||
                               die "ERROR: libcelt must be installed and version must be >= 0.11.0."; }
enabled libcaca           && require_pkg_config caca caca.h caca_create_canvas
enabled libfaac           && require2 libfaac "stdint.h faac.h" faacEncGetVersion -lfaac
enabled libfdk_aac        && require libfdk_aac fdk-aac/aacenc_lib.h aacEncOpen -lfdk-aac
flite_libs="-lflite_cmu_time_awb -lflite_cmu_us_awb -lflite_cmu_us_kal -lflite_cmu_us_kal16 -lflite_cmu_us_rms -lflite_cmu_us_slt -lflite_usenglish -lflite_cmulex -lflite"
enabled libflite          && require2 libflite "flite/flite.h" flite_init $flite_libs
enabled fontconfig        && enable libfontconfig
enabled libfontconfig     && require_pkg_config fontconfig "fontconfig/fontconfig.h" FcInit
enabled libfreetype       && require_libfreetype
enabled libfribidi        && require_pkg_config fribidi fribidi.h fribidi_version_info
enabled libgme            && require  libgme gme/gme.h gme_new_emu -lgme -lstdc++
enabled libgsm            && { for gsm_hdr in "gsm.h" "gsm/gsm.h"; do
                                   check_lib "${gsm_hdr}" gsm_create -lgsm && break;
                               done || die "ERROR: libgsm not found"; }
enabled libilbc           && require libilbc ilbc.h WebRtcIlbcfix_InitDecode -lilbc
enabled libmodplug        && require libmodplug libmodplug/modplug.h ModPlug_Load -lmodplug
enabled libmp3lame        && require "libmp3lame >= 3.98.3" lame/lame.h lame_set_VBR_quality -lmp3lame
enabled libnut            && require libnut libnut.h nut_demuxer_init -lnut
enabled libopencore_amrnb && require libopencore_amrnb opencore-amrnb/interf_dec.h Decoder_Interface_init -lopencore-amrnb
enabled libopencore_amrwb && require libopencore_amrwb opencore-amrwb/dec_if.h D_IF_init -lopencore-amrwb
enabled libopencv         && require_pkg_config opencv opencv/cxcore.h cvCreateImageHeader
enabled libopenjpeg       && { check_lib openjpeg-1.5/openjpeg.h opj_version -lopenjpeg -DOPJ_STATIC ||
                               check_lib openjpeg.h opj_version -lopenjpeg -DOPJ_STATIC ||
                               die "ERROR: libopenjpeg not found"; }
enabled libopus           && require_pkg_config opus opus_multistream.h opus_multistream_decoder_create
enabled libpulse          && require_pkg_config libpulse-simple pulse/simple.h pa_simple_new
enabled libquvi           && require_pkg_config libquvi quvi/quvi.h quvi_init
enabled librtmp           && require_pkg_config librtmp librtmp/rtmp.h RTMP_Socket
enabled libschroedinger   && require_pkg_config schroedinger-1.0 schroedinger/schro.h schro_init
enabled libshine          && require_pkg_config shine shine/layer3.h shine_encode_buffer
enabled libsmbclient      && { { check_pkg_config smbclient libsmbclient.h smbc_init &&
                                 require_pkg_config smbclient libsmbclient.h smbc_init; } ||
                                 require smbclient libsmbclient.h smbc_init -lsmbclient; }
enabled libsoxr           && require libsoxr soxr.h soxr_create -lsoxr
enabled libssh            && require_pkg_config libssh libssh/sftp.h sftp_init
enabled libspeex          && require libspeex speex/speex.h speex_decoder_init -lspeex
enabled libstagefright_h264 && require_cpp libstagefright_h264 "binder/ProcessState.h media/stagefright/MetaData.h
    media/stagefright/MediaBufferGroup.h media/stagefright/MediaDebug.h media/stagefright/MediaDefs.h
    media/stagefright/OMXClient.h media/stagefright/OMXCodec.h" android::OMXClient -lstagefright -lmedia -lutils -lbinder -lgnustl_static
enabled libtheora         && require libtheora theora/theoraenc.h th_info_init -ltheoraenc -ltheoradec -logg
enabled libtwolame        && require libtwolame twolame.h twolame_init -ltwolame &&
                             { check_lib twolame.h twolame_encode_buffer_float32_interleaved -ltwolame ||
                               die "ERROR: libtwolame must be installed and version must be >= 0.3.10"; }
enabled libutvideo        && require_cpp utvideo "stdint.h stdlib.h utvideo/utvideo.h utvideo/Codec.h" 'CCodec*' -lutvideo -lstdc++
enabled libv4l2           && require_pkg_config libv4l2 libv4l2.h v4l2_ioctl
enabled libvidstab        && require_pkg_config "vidstab >= 0.98" vid.stab/libvidstab.h vsMotionDetectInit
enabled libvo_aacenc      && require libvo_aacenc vo-aacenc/voAAC.h voGetAACEncAPI -lvo-aacenc
enabled libvo_amrwbenc    && require libvo_amrwbenc vo-amrwbenc/enc_if.h E_IF_init -lvo-amrwbenc
enabled libvorbis         && require libvorbis vorbis/vorbisenc.h vorbis_info_init -lvorbisenc -lvorbis -logg
enabled libvpx            && {
    enabled libvpx_vp8_decoder && { check_lib2 "vpx/vpx_decoder.h vpx/vp8dx.h" vpx_codec_dec_init_ver -lvpx ||
                                    die "ERROR: libvpx decoder version must be >=0.9.1"; }
    enabled libvpx_vp8_encoder && { check_lib2 "vpx/vpx_encoder.h vpx/vp8cx.h" "vpx_codec_enc_init_ver VP8E_SET_MAX_INTRA_BITRATE_PCT" -lvpx ||
                                    die "ERROR: libvpx encoder version must be >=0.9.7"; }
    enabled libvpx_vp9_decoder && { check_lib2 "vpx/vpx_decoder.h vpx/vp8dx.h" "vpx_codec_vp9_dx" -lvpx || disable libvpx_vp9_decoder; }
    enabled libvpx_vp9_encoder && { check_lib2 "vpx/vpx_encoder.h vpx/vp8cx.h" "vpx_codec_vp9_cx VP9E_SET_SVC" -lvpx || disable libvpx_vp9_encoder; } }
enabled libwavpack        && require libwavpack wavpack/wavpack.h WavpackOpenFileOutput  -lwavpack
enabled libwebp           && require_pkg_config libwebp webp/encode.h WebPGetEncoderVersion
enabled libx264           && require libx264 x264.h x264_encoder_encode -lx264 &&
                             { check_cpp_condition x264.h "X264_BUILD >= 118" ||
                               die "ERROR: libx264 must be installed and version must be >= 0.118."; }
enabled libx265           && require_pkg_config x265 x265.h x265_encoder_encode &&
                             { check_cpp_condition x265.h "X265_BUILD >= 17" ||
                               die "ERROR: libx265 version must be >= 17."; }
enabled libxavs           && require libxavs xavs.h xavs_encoder_encode -lxavs
enabled libxvid           && require libxvid xvid.h xvid_global -lxvidcore
enabled libzmq            && require_pkg_config libzmq zmq.h zmq_ctx_new
enabled libzvbi           && require libzvbi libzvbi.h vbi_decoder_new -lzvbi
enabled openal            && { { for al_libs in "${OPENAL_LIBS}" "-lopenal" "-lOpenAL32"; do
                               check_lib 'AL/al.h' alGetError "${al_libs}" && break; done } ||
                               die "ERROR: openal not found"; } &&
                             { check_cpp_condition "AL/al.h" "defined(AL_VERSION_1_1)" ||
                               die "ERROR: openal must be installed and version must be 1.1 or compatible"; }
enabled opencl            && { check_lib2 OpenCL/cl.h clEnqueueNDRangeKernel -Wl,-framework,OpenCL ||
                               check_lib2 CL/cl.h clEnqueueNDRangeKernel -lOpenCL ||
                               die "ERROR: opencl not found"; } &&
                             { check_cpp_condition "OpenCL/cl.h" "defined(CL_VERSION_1_2)" ||
                               check_cpp_condition "CL/cl.h" "defined(CL_VERSION_1_2)" ||
                               die "ERROR: opencl must be installed and version must be 1.2 or compatible"; }
enabled opengl            && { check_lib GL/glx.h glXGetProcAddress "-lGL" ||
                               check_lib2 windows.h wglGetProcAddress "-lopengl32 -lgdi32" ||
                               check_lib2 OpenGL/gl3.h glGetError "-Wl,-framework,OpenGL" ||
                               check_lib2 ES2/gl.h glGetError "-isysroot=${sysroot} -Wl,-framework,OpenGLES" ||
                               die "ERROR: opengl not found."
                             }
enabled openssl           && { check_lib openssl/ssl.h SSL_library_init -lssl -lcrypto ||
                               check_lib openssl/ssl.h SSL_library_init -lssl32 -leay32 ||
                               check_lib openssl/ssl.h SSL_library_init -lssl -lcrypto -lws2_32 -lgdi32 ||
                               die "ERROR: openssl not found"; }
enabled qtkit_indev      && { check_header_oc QTKit/QTKit.h || disable qtkit_indev; }

if enabled gnutls; then
    { check_lib nettle/bignum.h nettle_mpz_get_str_256 -lnettle -lhogweed -lgmp && enable nettle; } ||
    { check_lib gcrypt.h gcry_mpi_new -lgcrypt && enable gcrypt; }
fi

# libdc1394 check
if enabled libdc1394; then
    { check_lib dc1394/dc1394.h dc1394_new -ldc1394 -lraw1394 &&
        enable libdc1394_2; } ||
    { check_lib libdc1394/dc1394_control.h dc1394_create_handle -ldc1394_control -lraw1394 &&
        enable libdc1394_1; } ||
    die "ERROR: No version of libdc1394 found "
fi

SDL_CONFIG="${cross_prefix}sdl-config"
if check_pkg_config sdl SDL_events.h SDL_PollEvent; then
    check_cpp_condition SDL.h "(SDL_MAJOR_VERSION<<16 | SDL_MINOR_VERSION<<8 | SDL_PATCHLEVEL) >= 0x010201" $sdl_cflags &&
    check_cpp_condition SDL.h "(SDL_MAJOR_VERSION<<16 | SDL_MINOR_VERSION<<8 | SDL_PATCHLEVEL) < 0x010300" $sdl_cflags &&
    enable sdl
else
  if "${SDL_CONFIG}" --version > /dev/null 2>&1; then
    sdl_cflags=$("${SDL_CONFIG}" --cflags)
    sdl_libs=$("${SDL_CONFIG}" --libs)
    check_func_headers SDL_version.h SDL_Linked_Version $sdl_cflags $sdl_libs &&
    check_cpp_condition SDL.h "(SDL_MAJOR_VERSION<<16 | SDL_MINOR_VERSION<<8 | SDL_PATCHLEVEL) >= 0x010201" $sdl_cflags &&
    check_cpp_condition SDL.h "(SDL_MAJOR_VERSION<<16 | SDL_MINOR_VERSION<<8 | SDL_PATCHLEVEL) < 0x010300" $sdl_cflags &&
    enable sdl
  fi
fi
enabled sdl && add_cflags $sdl_cflags && add_extralibs $sdl_libs

texi2html --help 2> /dev/null | grep -q 'init-file' && enable texi2html || disable texi2html
makeinfo --version > /dev/null 2>&1 && enable makeinfo  || disable makeinfo
perl -v            > /dev/null 2>&1 && enable perl      || disable perl
pod2man --help     > /dev/null 2>&1 && enable pod2man   || disable pod2man
rsync --help 2> /dev/null | grep -q 'contimeout' && enable rsync_contimeout || disable rsync_contimeout

check_header linux/fb.h
check_header linux/videodev.h
check_header linux/videodev2.h
check_code cc linux/videodev2.h "struct v4l2_frmsizeenum vfse; vfse.discrete.width = 0;" && enable_safe struct_v4l2_frmivalenum_discrete

check_header sys/videoio.h

check_func_headers "windows.h vfw.h" capCreateCaptureWindow "$vfwcap_indev_extralibs"
# check that WM_CAP_DRIVER_CONNECT is defined to the proper value
# w32api 3.12 had it defined wrong
check_cpp_condition vfw.h "WM_CAP_DRIVER_CONNECT > WM_USER" && enable vfwcap_defines

check_type "dshow.h" IBaseFilter

# check for ioctl_meteor.h, ioctl_bt848.h and alternatives
{ check_header dev/bktr/ioctl_meteor.h &&
  check_header dev/bktr/ioctl_bt848.h; } ||
{ check_header machine/ioctl_meteor.h &&
  check_header machine/ioctl_bt848.h; } ||
{ check_header dev/video/meteor/ioctl_meteor.h &&
  check_header dev/video/bktr/ioctl_bt848.h; } ||
check_header dev/ic/bt8xx.h

check_header sndio.h
if check_struct sys/soundcard.h audio_buf_info bytes; then
    enable_safe sys/soundcard.h
else
    check_cc -D__BSD_VISIBLE -D__XSI_VISIBLE <<EOF && add_cppflags -D__BSD_VISIBLE -D__XSI_VISIBLE && enable_safe sys/soundcard.h
    #include <sys/soundcard.h>
    audio_buf_info abc;
EOF
fi
check_header soundcard.h

enabled_any alsa_indev alsa_outdev &&
    check_lib2 alsa/asoundlib.h snd_pcm_htimestamp -lasound

enabled jack_indev && check_lib2 jack/jack.h jack_client_open -ljack && check_func sem_timedwait &&
    check_func jack_port_get_latency_range -ljack

enabled_any sndio_indev sndio_outdev && check_lib2 sndio.h sio_open -lsndio

if enabled libcdio; then
    check_lib2 "cdio/cdda.h cdio/paranoia.h" cdio_cddap_open -lcdio_paranoia -lcdio_cdda -lcdio ||
    check_lib2 "cdio/paranoia/cdda.h cdio/paranoia/paranoia.h" cdio_cddap_open -lcdio_paranoia -lcdio_cdda -lcdio ||
    die "ERROR: libcdio-paranoia not found"
fi

enabled xlib &&
    check_lib X11/Xlib.h XOpenDisplay -lX11 || disable xlib

enabled x11grab                                           &&
require Xext X11/extensions/XShm.h XShmCreateImage -lXext &&
require Xfixes X11/extensions/Xfixes.h XFixesGetCursorImage -lXfixes &&
{ enabled xlib || die "ERROR: Xlib not found"; }

check_func_headers "windows.h" CreateDIBSection "$gdigrab_indev_extralibs"

enabled dxva2api_h &&
    check_cc <<EOF && enable dxva2api_cobj
#define _WIN32_WINNT 0x0600
#define COBJMACROS
#include <windows.h>
#include <d3d9.h>
#include <dxva2api.h>
int main(void) { IDirectXVideoDecoder *o = NULL; IDirectXVideoDecoder_Release(o); return 0; }
EOF

enabled vaapi &&
    check_lib va/va.h vaInitialize -lva ||
    disable vaapi

enabled vdpau &&
    check_cpp_condition vdpau/vdpau.h "defined VDP_DECODER_PROFILE_MPEG4_PART2_ASP" ||
    disable vdpau

enabled vdpau && enabled xlib &&
    check_func_headers "vdpau/vdpau.h vdpau/vdpau_x11.h" vdp_device_create_x11 -lvdpau &&
    prepend ffmpeg_libs $($ldflags_filter "-lvdpau") &&
    enable vdpau_x11

# Funny iconv installations are not unusual, so check it after all flags have been set
disabled iconv || check_func_headers iconv.h iconv || check_lib2 iconv.h iconv -liconv || disable iconv

enabled debug && add_cflags -g"$debuglevel" && add_asflags -g"$debuglevel"

# add some useful compiler flags if supported
check_cflags -Wdeclaration-after-statement
check_cflags -Wall
check_cflags -Wdisabled-optimization
check_cflags -Wpointer-arith
check_cflags -Wredundant-decls
check_cflags -Wwrite-strings
check_cflags -Wtype-limits
check_cflags -Wundef
check_cflags -Wmissing-prototypes
check_cflags -Wno-pointer-to-int-cast
check_cflags -Wstrict-prototypes
check_cflags -Wempty-body
enabled extra_warnings && check_cflags -Winline

check_disable_warning(){
    warning_flag=-W${1#-Wno-}
    test_cflags $warning_flag && add_cflags $1
}

check_disable_warning -Wno-parentheses
check_disable_warning -Wno-switch
check_disable_warning -Wno-format-zero-length
check_disable_warning -Wno-pointer-sign

# add some linker flags
check_ldflags -Wl,--warn-common
check_ldflags -Wl,-rpath-link=libpostproc:libswresample:libswscale:libavfilter:libavdevice:libavformat:libavcodec:libavutil:libavresample
enabled rpath && add_ldflags -Wl,-rpath,$libdir
test_ldflags -Wl,-Bsymbolic && append SHFLAGS -Wl,-Bsymbolic

# add some strip flags
# -wN '..@*' is more selective than -x, but not available everywhere.
check_stripflags -wN \'..@*\' || check_stripflags -x

enabled neon_clobber_test &&
    check_ldflags -Wl,--wrap,avcodec_open2              \
                  -Wl,--wrap,avcodec_decode_audio4      \
                  -Wl,--wrap,avcodec_decode_video2      \
                  -Wl,--wrap,avcodec_decode_subtitle2   \
                  -Wl,--wrap,avcodec_encode_audio2      \
                  -Wl,--wrap,avcodec_encode_video2      \
                  -Wl,--wrap,avcodec_encode_subtitle    \
                  -Wl,--wrap,swr_convert                \
                  -Wl,--wrap,avresample_convert ||
    disable neon_clobber_test

enabled xmm_clobber_test &&
    check_ldflags -Wl,--wrap,avcodec_open2              \
                  -Wl,--wrap,avcodec_decode_audio4      \
                  -Wl,--wrap,avcodec_decode_video2      \
                  -Wl,--wrap,avcodec_decode_subtitle2   \
                  -Wl,--wrap,avcodec_encode_audio2      \
                  -Wl,--wrap,avcodec_encode_video       \
                  -Wl,--wrap,avcodec_encode_video2      \
                  -Wl,--wrap,avcodec_encode_subtitle    \
                  -Wl,--wrap,swr_convert                \
                  -Wl,--wrap,avresample_convert         \
                  -Wl,--wrap,sws_scale ||
    disable xmm_clobber_test

echo "X{};" > $TMPV
if test_ldflags -Wl,--version-script,$TMPV; then
    append SHFLAGS '-Wl,--version-script,\$(SUBDIR)lib\$(NAME).ver'
    check_cc <<EOF && enable symver_asm_label
void ff_foo(void) __asm__ ("av_foo@VERSION");
void ff_foo(void) { ${inline_asm+__asm__($quotes);} }
EOF
    check_cc <<EOF && enable symver_gnu_asm
__asm__(".symver ff_foo,av_foo@VERSION");
void ff_foo(void) {}
EOF
fi

if [ -z "$optflags" ]; then
    if enabled small; then
        optflags=$cflags_size
    elif enabled optimizations; then
        optflags=$cflags_speed
    else
        optflags=$cflags_noopt
    fi
fi

check_optflags(){
    check_cflags "$@"
    enabled lto && check_ldflags "$@"
}


if enabled lto; then
    test "$cc_type" != "$ld_type" && die "LTO requires same compiler and linker"
    check_cflags  -flto
    check_ldflags -flto $cpuflags
    disable inline_asm_direct_symbol_refs
fi

check_optflags $optflags
check_optflags -fno-math-errno
check_optflags -fno-signed-zeros

enabled ftrapv && check_cflags -ftrapv

check_cc -mno-red-zone <<EOF && noredzone_flags="-mno-red-zone"
int x;
EOF


if enabled icc; then
    # Just warnings, no remarks
    check_cflags -w1
    # -wd: Disable following warnings
    # 144, 167, 556: -Wno-pointer-sign
    # 188: enumerated type mixed with another type
    # 1292: attribute "foo" ignored
    # 1419: external declaration in primary source file
    # 10006: ignoring unknown option -fno-signed-zeros
    # 10148: ignoring unknown option -Wno-parentheses
    # 10156: ignoring option '-W'; no argument required
    check_cflags -wd144,167,188,556,1292,1419,10006,10148,10156
    # 11030: Warning unknown option --as-needed
    # 10156: ignoring option '-export'; no argument required
    check_ldflags -wd10156,11030
    # icc 11.0 and 11.1 work with ebp_available, but don't pass the test
    enable ebp_available
    # The test above does not test linking
    enabled lto && disable symver_asm_label
    if enabled x86_32; then
        icc_version=$($cc -dumpversion)
        test ${icc_version%%.*} -ge 11 &&
            check_cflags -falign-stack=maintain-16-byte ||
            disable aligned_stack
    fi
elif enabled ccc; then
    # disable some annoying warnings
    add_cflags -msg_disable bitnotint
    add_cflags -msg_disable mixfuncvoid
    add_cflags -msg_disable nonstandcast
    add_cflags -msg_disable unsupieee
elif enabled gcc; then
    check_optflags -fno-tree-vectorize
    check_cflags -Werror=format-security
    check_cflags -Werror=implicit-function-declaration
    check_cflags -Werror=missing-prototypes
    check_cflags -Werror=return-type
    check_cflags -Werror=vla
    check_cflags -Wformat
    enabled extra_warnings || check_disable_warning -Wno-maybe-uninitialized
elif enabled llvm_gcc; then
    check_cflags -mllvm -stack-alignment=16
elif enabled clang; then
    check_cflags -mllvm -stack-alignment=16
    check_cflags -Qunused-arguments
    check_cflags -Werror=implicit-function-declaration
    check_cflags -Werror=missing-prototypes
    check_cflags -Werror=return-type
elif enabled cparser; then
    add_cflags -Wno-missing-variable-declarations
    add_cflags -Wno-empty-statement
elif enabled armcc; then
    add_cflags -W${armcc_opt},--diag_suppress=4343 # hardfp compat
    add_cflags -W${armcc_opt},--diag_suppress=3036 # using . as system include dir
    # 2523: use of inline assembly is deprecated
    add_cflags -W${armcc_opt},--diag_suppress=2523
    add_cflags -W${armcc_opt},--diag_suppress=1207
    add_cflags -W${armcc_opt},--diag_suppress=1293 # assignment in condition
    add_cflags -W${armcc_opt},--diag_suppress=3343 # hardfp compat
    add_cflags -W${armcc_opt},--diag_suppress=167  # pointer sign
    add_cflags -W${armcc_opt},--diag_suppress=513  # pointer sign
elif enabled tms470; then
    add_cflags -pds=824 -pds=837
    disable inline_asm
elif enabled pathscale; then
    add_cflags -fstrict-overflow -OPT:wrap_around_unsafe_opt=OFF
elif enabled_any msvc icl; then
    enabled x86_32 && disable aligned_stack
    enabled_all x86_32 debug && add_cflags -Oy-
    enabled debug && add_ldflags -debug
    enable pragma_deprecated
    if enabled icl; then
        # -Qansi-alias is basically -fstrict-aliasing, but does not work
        # (correctly) on icl 13.x.
        check_cpp_condition "windows.h" "__ICL < 1300 || __ICL >= 1400" &&
            add_cflags -Qansi-alias
        # Some inline asm is not compilable in debug
        if enabled debug; then
            disable ebp_available
            disable ebx_available
        fi
    fi
    # msvcrt10 x64 incorrectly enables log2, only msvcrt12 onwards actually has log2.
    check_cpp_condition crtversion.h "_VC_CRT_MAJOR_VERSION >= 12" || disable log2
fi

case $as_type in
    clang)
        add_asflags -Qunused-arguments
    ;;
esac

case $ld_type in
    clang)
        check_ldflags -Qunused-arguments
    ;;
esac

case $target_os in
    osf1)
        enabled ccc && add_ldflags '-Wl,-expect_unresolved,*'
    ;;
    plan9)
        add_cppflags -Dmain=plan9_main
    ;;
esac

enable frame_thread_encoder

enabled asm || { arch=c; disable $ARCH_LIST $ARCH_EXT_LIST; }

check_deps $CONFIG_LIST       \
           $CONFIG_EXTRA      \
           $HAVE_LIST         \
           $ALL_COMPONENTS    \

enabled threads && ! enabled pthreads && ! enabled atomics_native && die "non pthread threading without atomics not supported, try adding --enable-pthreads or --cpu=i486 or higher if you are on x86"


if test $target_os = "haiku"; then
    disable memalign
    disable posix_memalign
fi

enabled_all dxva2 dxva2api_cobj CoTaskMemFree &&
    prepend ffmpeg_libs $($ldflags_filter "-lole32") &&
    enable dxva2_lib

! enabled_any memalign posix_memalign aligned_malloc &&
    enabled_any $need_memalign && enable memalign_hack

<<<<<<< HEAD
# add_dep lib dep
# -> enable ${lib}_deps_${dep}
# -> add $dep to ${lib}_deps only once
add_dep() {
    lib=$1
    dep=$2
    enabled "${lib}_deps_${dep}" && return 0
    enable  "${lib}_deps_${dep}"
    prepend "${lib}_deps" $dep
}

# merge deps lib components
# merge all ${component}_deps into ${lib}_deps and ${lib}_deps_*
merge_deps() {
    lib=$1
    shift
    for comp in $*; do
        enabled $comp || continue
        eval "dep=\"\$${comp}_deps\""
        for d in $dep; do
            add_dep $lib $d
        done
    done
}

merge_deps libavfilter $FILTER_LIST
=======
map 'enabled $v && intrinsics=${v#intrinsics_}' $INTRINSICS_LIST
>>>>>>> d45ebd48

for thread in $THREADS_LIST; do
    if enabled $thread; then
        test -n "$thread_type" &&
            die "ERROR: Only one thread type must be selected." ||
            thread_type="$thread"
    fi
done

# conditional library dependencies, in linking order
enabled aconvert_filter     && prepend avfilter_deps "swresample"
enabled amovie_filter       && prepend avfilter_deps "avformat avcodec"
enabled aresample_filter    && prepend avfilter_deps "swresample"
enabled asyncts_filter      && prepend avfilter_deps "avresample"
enabled atempo_filter       && prepend avfilter_deps "avcodec"
enabled decimate_filter     && prepend avfilter_deps "avcodec"
enabled deshake_filter      && prepend avfilter_deps "avcodec"
enabled ebur128_filter && enabled swresample && prepend avfilter_deps "swresample"
enabled elbg_filter         && prepend avfilter_deps "avcodec"
enabled mcdeint_filter      && prepend avfilter_deps "avcodec"
enabled movie_filter    && prepend avfilter_deps "avformat avcodec"
enabled mp_filter           && prepend avfilter_deps "avcodec"
enabled pan_filter          && prepend avfilter_deps "swresample"
enabled pp_filter           && prepend avfilter_deps "postproc"
enabled removelogo_filter   && prepend avfilter_deps "avformat avcodec swscale"
enabled resample_filter && prepend avfilter_deps "avresample"
enabled sab_filter          && prepend avfilter_deps "swscale"
enabled scale_filter    && prepend avfilter_deps "swscale"
enabled showspectrum_filter && prepend avfilter_deps "avcodec"
enabled smartblur_filter    && prepend avfilter_deps "swscale"
enabled subtitles_filter    && prepend avfilter_deps "avformat avcodec"

enabled lavfi_indev         && prepend avdevice_deps "avfilter"

enabled opus_decoder    && prepend avcodec_deps "swresample"

expand_deps(){
    lib_deps=${1}_deps
    eval "deps=\$$lib_deps"
    append $lib_deps $(map 'eval echo \$${v}_deps' $deps)
    unique $lib_deps
}

#we have to remove gpl from the deps here as some code assumes all lib deps are libs
postproc_deps="$(filter_out 'gpl' $postproc_deps)"

map 'expand_deps $v' $LIBRARY_LIST

echo "install prefix            $prefix"
echo "source path               $source_path"
echo "C compiler                $cc"
echo "C library                 $libc_type"
if test "$host_cc" != "$cc"; then
    echo "host C compiler           $host_cc"
    echo "host C library            $host_libc_type"
fi
echo "ARCH                      $arch ($cpu)"
if test "$build_suffix" != ""; then
    echo "build suffix              $build_suffix"
fi
if test "$progs_suffix" != ""; then
    echo "progs suffix              $progs_suffix"
fi
if test "$extra_version" != ""; then
    echo "version string suffix     $extra_version"
fi
echo "big-endian                ${bigendian-no}"
echo "runtime cpu detection     ${runtime_cpudetect-no}"
if enabled x86; then
    echo "${yasmexe}                      ${yasm-no}"
    echo "MMX enabled               ${mmx-no}"
    echo "MMXEXT enabled            ${mmxext-no}"
    echo "3DNow! enabled            ${amd3dnow-no}"
    echo "3DNow! extended enabled   ${amd3dnowext-no}"
    echo "SSE enabled               ${sse-no}"
    echo "SSSE3 enabled             ${ssse3-no}"
    echo "AVX enabled               ${avx-no}"
    echo "XOP enabled               ${xop-no}"
    echo "FMA3 enabled              ${fma3-no}"
    echo "FMA4 enabled              ${fma4-no}"
    echo "i686 features enabled     ${i686-no}"
    echo "CMOV is fast              ${fast_cmov-no}"
    echo "EBX available             ${ebx_available-no}"
    echo "EBP available             ${ebp_available-no}"
fi
if enabled aarch64; then
    echo "NEON enabled              ${neon-no}"
    echo "VFP enabled               ${vfp-no}"
fi
if enabled arm; then
    echo "ARMv5TE enabled           ${armv5te-no}"
    echo "ARMv6 enabled             ${armv6-no}"
    echo "ARMv6T2 enabled           ${armv6t2-no}"
    echo "VFP enabled               ${vfp-no}"
    echo "NEON enabled              ${neon-no}"
    echo "THUMB enabled             ${thumb-no}"
fi
if enabled mips; then
    echo "MIPS FPU enabled          ${mipsfpu-no}"
    echo "MIPS32R2 enabled          ${mips32r2-no}"
    echo "MIPS DSP R1 enabled       ${mipsdspr1-no}"
    echo "MIPS DSP R2 enabled       ${mipsdspr2-no}"
fi
if enabled ppc; then
    echo "AltiVec enabled           ${altivec-no}"
    echo "PPC 4xx optimizations     ${ppc4xx-no}"
    echo "PPC VSX optimizations     ${vsx-no}"
    echo "dcbzl available           ${dcbzl-no}"
fi
echo "debug symbols             ${debug-no}"
echo "strip symbols             ${stripping-no}"
echo "optimize for size         ${small-no}"
echo "optimizations             ${optimizations-no}"
echo "static                    ${static-no}"
echo "shared                    ${shared-no}"
echo "postprocessing support    ${postproc-no}"
echo "new filter support        ${avfilter-no}"
echo "network support           ${network-no}"
echo "threading support         ${thread_type-no}"
echo "safe bitstream reader     ${safe_bitstream_reader-no}"
echo "SDL support               ${sdl-no}"
echo "opencl enabled            ${opencl-no}"
echo "texi2html enabled         ${texi2html-no}"
echo "perl enabled              ${perl-no}"
echo "pod2man enabled           ${pod2man-no}"
echo "makeinfo enabled          ${makeinfo-no}"
test -n "$random_seed" &&
    echo "random seed               ${random_seed}"
echo

echo "External libraries:"
print_enabled '' $EXTERNAL_LIBRARY_LIST | print_3_columns
echo

for type in decoder encoder hwaccel parser demuxer muxer protocol filter bsf indev outdev; do
    echo "Enabled ${type}s:"
    eval list=\$$(toupper $type)_LIST
    print_enabled '_*' $list | print_3_columns
    echo
done

license="LGPL version 2.1 or later"
if enabled nonfree; then
    license="nonfree and unredistributable"
elif enabled gplv3; then
    license="GPL version 3 or later"
elif enabled lgplv3; then
    license="LGPL version 3 or later"
elif enabled gpl; then
    license="GPL version 2 or later"
fi

echo "License: $license"

echo "Creating config.mak, config.h, and doc/config.texi..."

test -e Makefile || echo "include $source_path/Makefile" > Makefile

enabled stripping || strip="echo skipping strip"

config_files="$TMPH config.mak doc/config.texi"

cat > config.mak <<EOF
# Automatically generated by configure - do not modify!
ifndef FFMPEG_CONFIG_MAK
FFMPEG_CONFIG_MAK=1
FFMPEG_CONFIGURATION=$FFMPEG_CONFIGURATION
prefix=$prefix
LIBDIR=\$(DESTDIR)$libdir
SHLIBDIR=\$(DESTDIR)$shlibdir
INCDIR=\$(DESTDIR)$incdir
BINDIR=\$(DESTDIR)$bindir
DATADIR=\$(DESTDIR)$datadir
DOCDIR=\$(DESTDIR)$docdir
MANDIR=\$(DESTDIR)$mandir
SRC_PATH=$source_path
ifndef MAIN_MAKEFILE
SRC_PATH:=\$(SRC_PATH:.%=..%)
endif
CC_IDENT=$cc_ident
ARCH=$arch
INTRINSICS=$intrinsics
CC=$cc
CXX=$cxx
AS=$as
LD=$ld
DEPCC=$dep_cc
DEPCCFLAGS=$DEPCCFLAGS \$(CPPFLAGS)
DEPAS=$as
DEPASFLAGS=$DEPASFLAGS \$(CPPFLAGS)
YASM=$yasmexe
DEPYASM=$yasmexe
AR=$ar
ARFLAGS=$arflags
AR_O=$ar_o
RANLIB=$ranlib
STRIP=$strip
CP=cp -p
LN_S=$ln_s
CPPFLAGS=$CPPFLAGS
CFLAGS=$CFLAGS
CXXFLAGS=$CXXFLAGS
ASFLAGS=$ASFLAGS
AS_C=$AS_C
AS_O=$AS_O
CC_C=$CC_C
CC_E=$CC_E
CC_O=$CC_O
CXX_C=$CXX_C
CXX_O=$CXX_O
LD_O=$LD_O
LD_LIB=$LD_LIB
LD_PATH=$LD_PATH
DLLTOOL=$dlltool
WINDRES=$windres
DEPWINDRES=$dep_cc
DOXYGEN=$doxygen
LDFLAGS=$LDFLAGS
LDEXEFLAGS=$LDEXEFLAGS
SHFLAGS=$(echo $($ldflags_filter $SHFLAGS))
ASMSTRIPFLAGS=$ASMSTRIPFLAGS
YASMFLAGS=$YASMFLAGS
BUILDSUF=$build_suffix
PROGSSUF=$progs_suffix
FULLNAME=$FULLNAME
LIBPREF=$LIBPREF
LIBSUF=$LIBSUF
LIBNAME=$LIBNAME
SLIBPREF=$SLIBPREF
SLIBSUF=$SLIBSUF
EXESUF=$EXESUF
EXTRA_VERSION=$extra_version
CCDEP=$CCDEP
CXXDEP=$CXXDEP
CCDEP_FLAGS=$CCDEP_FLAGS
ASDEP=$ASDEP
ASDEP_FLAGS=$ASDEP_FLAGS
CC_DEPFLAGS=$CC_DEPFLAGS
AS_DEPFLAGS=$AS_DEPFLAGS
HOSTCC=$host_cc
HOSTLD=$host_ld
HOSTCFLAGS=$host_cflags
HOSTCPPFLAGS=$host_cppflags
HOSTEXESUF=$HOSTEXESUF
HOSTLDFLAGS=$host_ldflags
HOSTLIBS=$host_libs
DEPHOSTCC=$host_cc
DEPHOSTCCFLAGS=$DEPHOSTCCFLAGS \$(HOSTCCFLAGS)
HOSTCCDEP=$HOSTCCDEP
HOSTCCDEP_FLAGS=$HOSTCCDEP_FLAGS
HOSTCC_DEPFLAGS=$HOSTCC_DEPFLAGS
HOSTCC_C=$HOSTCC_C
HOSTCC_O=$HOSTCC_O
HOSTLD_O=$HOSTLD_O
TARGET_EXEC=$target_exec $target_exec_args
TARGET_PATH=$target_path
TARGET_SAMPLES=${target_samples:-\$(SAMPLES)}
CFLAGS-ffplay=$sdl_cflags
ZLIB=$($ldflags_filter -lz)
LIB_INSTALL_EXTRA_CMD=$LIB_INSTALL_EXTRA_CMD
EXTRALIBS=$extralibs
COMPAT_OBJS=$compat_objs
EXEOBJS=$exeobjs
INSTALL=$install
LIBTARGET=${LIBTARGET}
SLIBNAME=${SLIBNAME}
SLIBNAME_WITH_VERSION=${SLIBNAME_WITH_VERSION}
SLIBNAME_WITH_MAJOR=${SLIBNAME_WITH_MAJOR}
SLIB_CREATE_DEF_CMD=${SLIB_CREATE_DEF_CMD}
SLIB_EXTRA_CMD=${SLIB_EXTRA_CMD}
SLIB_INSTALL_NAME=${SLIB_INSTALL_NAME}
SLIB_INSTALL_LINKS=${SLIB_INSTALL_LINKS}
SLIB_INSTALL_EXTRA_LIB=${SLIB_INSTALL_EXTRA_LIB}
SLIB_INSTALL_EXTRA_SHLIB=${SLIB_INSTALL_EXTRA_SHLIB}
SAMPLES:=${samples:-\$(FATE_SAMPLES)}
NOREDZONE_FLAGS=$noredzone_flags
EOF

get_version(){
    lcname=lib${1}
    name=$(toupper $lcname)
    file=$source_path/$lcname/version.h
    eval $(awk "/#define ${name}_VERSION_M/ { print \$2 \"=\" \$3 }" "$file")
    enabled raise_major && eval ${name}_VERSION_MAJOR=$((${name}_VERSION_MAJOR+100))
    eval ${name}_VERSION=\$${name}_VERSION_MAJOR.\$${name}_VERSION_MINOR.\$${name}_VERSION_MICRO
    eval echo "${lcname}_VERSION=\$${name}_VERSION" >> config.mak
    eval echo "${lcname}_VERSION_MAJOR=\$${name}_VERSION_MAJOR" >> config.mak
    eval echo "${lcname}_VERSION_MINOR=\$${name}_VERSION_MINOR" >> config.mak
}

map 'get_version $v' $LIBRARY_LIST

map 'eval echo "${v}_FFLIBS=\$${v}_deps" >> config.mak' $LIBRARY_LIST

print_program_libs(){
    eval "program_libs=\$${1}_libs"
    eval echo "LIBS-${1}=${program_libs}" >> config.mak
}

map 'print_program_libs $v' $PROGRAM_LIST

cat > $TMPH <<EOF
/* Automatically generated by configure - do not modify! */
#ifndef FFMPEG_CONFIG_H
#define FFMPEG_CONFIG_H
#define FFMPEG_CONFIGURATION "$(c_escape $FFMPEG_CONFIGURATION)"
#define FFMPEG_LICENSE "$(c_escape $license)"
#define CONFIG_THIS_YEAR 2014
#define FFMPEG_DATADIR "$(eval c_escape $datadir)"
#define AVCONV_DATADIR "$(eval c_escape $datadir)"
#define CC_IDENT "$(c_escape ${cc_ident:-Unknown compiler})"
#define av_restrict $_restrict
#define EXTERN_PREFIX "${extern_prefix}"
#define EXTERN_ASM ${extern_prefix}
#define BUILDSUF "$build_suffix"
#define SLIBSUF "$SLIBSUF"
#define HAVE_MMX2 HAVE_MMXEXT
#define SWS_MAX_FILTER_SIZE $sws_max_filter_size
EOF

test -n "$assert_level" &&
    echo "#define ASSERT_LEVEL $assert_level" >>$TMPH

test -n "$malloc_prefix" &&
    echo "#define MALLOC_PREFIX $malloc_prefix" >>$TMPH

if enabled yasm; then
    append config_files $TMPASM
    printf '' >$TMPASM
fi

enabled getenv || echo "#define getenv(x) NULL" >> $TMPH


mkdir -p doc
echo "@c auto-generated by configure" > doc/config.texi

print_config ARCH_   "$config_files" $ARCH_LIST
print_config HAVE_   "$config_files" $HAVE_LIST
print_config CONFIG_ "$config_files" $CONFIG_LIST       \
                                     $CONFIG_EXTRA      \
                                     $ALL_COMPONENTS    \

echo "#endif /* FFMPEG_CONFIG_H */" >> $TMPH
echo "endif # FFMPEG_CONFIG_MAK" >> config.mak

# Do not overwrite an unchanged config.h to avoid superfluous rebuilds.
cp_if_changed $TMPH config.h
touch .config

enabled yasm && cp_if_changed $TMPASM config.asm

cat > $TMPH <<EOF
/* Generated by ffconf */
#ifndef AVUTIL_AVCONFIG_H
#define AVUTIL_AVCONFIG_H
EOF

print_config AV_HAVE_ $TMPH $HAVE_LIST_PUB

echo "#endif /* AVUTIL_AVCONFIG_H */" >> $TMPH

cp_if_changed $TMPH libavutil/avconfig.h

if test -n "$WARNINGS"; then
    printf "\n$WARNINGS"
    enabled fatal_warnings && exit 1
fi

# build pkg-config files

lib_version(){
    eval printf "\"lib${1}${build_suffix} >= \$LIB$(toupper ${1})_VERSION, \""
}

pkgconfig_generate(){
    name=$1
    shortname=${name#lib}${build_suffix}
    comment=$2
    version=$3
    libs=$4
    requires=$(map 'lib_version $v' $(eval echo \$${name#lib}_deps))
    requires=${requires%, }
    enabled ${name#lib} || return 0
    mkdir -p $name
    cat <<EOF > $name/$name${build_suffix}.pc
prefix=$prefix
exec_prefix=\${prefix}
libdir=$libdir
includedir=$incdir

Name: $name
Description: $comment
Version: $version
Requires: $(enabled shared || echo $requires)
Requires.private: $(enabled shared && echo $requires)
Conflicts:
Libs: -L\${libdir} $(enabled rpath && echo "-Wl,-rpath,\${libdir}") -l${shortname} $(enabled shared || echo $libs)
Libs.private: $(enabled shared && echo $libs)
Cflags: -I\${includedir}
EOF

mkdir -p doc/examples/pc-uninstalled
includedir=${source_path}
[ "$includedir" = . ] && includedir="\${pcfiledir}/../../.."
    cat <<EOF > doc/examples/pc-uninstalled/$name.pc
prefix=
exec_prefix=
libdir=\${pcfiledir}/../../../$name
includedir=${includedir}

Name: $name
Description: $comment
Version: $version
Requires: $requires
Conflicts:
Libs: -L\${libdir} -Wl,-rpath,\${libdir} -l${shortname} $(enabled shared || echo $libs)
Cflags: -I\${includedir}
EOF
}

pkgconfig_generate libavutil     "FFmpeg utility library"               "$LIBAVUTIL_VERSION"     "$LIBM"
pkgconfig_generate libavcodec    "FFmpeg codec library"                 "$LIBAVCODEC_VERSION"    "$extralibs"
pkgconfig_generate libavformat   "FFmpeg container format library"      "$LIBAVFORMAT_VERSION"   "$extralibs"
pkgconfig_generate libavdevice   "FFmpeg device handling library"       "$LIBAVDEVICE_VERSION"   "$extralibs"
pkgconfig_generate libavfilter   "FFmpeg audio/video filtering library" "$LIBAVFILTER_VERSION"   "$extralibs"
pkgconfig_generate libpostproc   "FFmpeg postprocessing library"        "$LIBPOSTPROC_VERSION"   ""
pkgconfig_generate libavresample "Libav audio resampling library"       "$LIBAVRESAMPLE_VERSION" "$LIBM"
pkgconfig_generate libswscale    "FFmpeg image rescaling library"       "$LIBSWSCALE_VERSION"    "$LIBM"
pkgconfig_generate libswresample "FFmpeg audio resampling library"      "$LIBSWRESAMPLE_VERSION" "$LIBM"<|MERGE_RESOLUTION|>--- conflicted
+++ resolved
@@ -2656,14 +2656,6 @@
 
 nogas=":"
 
-<<<<<<< HEAD
-=======
-# machine
-arch_default=$(uname -m)
-cpu="generic"
-intrinsics="none"
-
->>>>>>> d45ebd48
 # OS
 target_os_default=$(tolower $(uname -s))
 host_os=$target_os_default
@@ -2676,6 +2668,7 @@
     arch_default=$(uname -m)
 fi
 cpu="generic"
+intrinsics="none"
 
 # configurable options
 enable $PROGRAM_LIST
@@ -5200,7 +5193,6 @@
 ! enabled_any memalign posix_memalign aligned_malloc &&
     enabled_any $need_memalign && enable memalign_hack
 
-<<<<<<< HEAD
 # add_dep lib dep
 # -> enable ${lib}_deps_${dep}
 # -> add $dep to ${lib}_deps only once
@@ -5227,9 +5219,8 @@
 }
 
 merge_deps libavfilter $FILTER_LIST
-=======
+
 map 'enabled $v && intrinsics=${v#intrinsics_}' $INTRINSICS_LIST
->>>>>>> d45ebd48
 
 for thread in $THREADS_LIST; do
     if enabled $thread; then
