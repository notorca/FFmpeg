--- conflicted
+++ resolved
@@ -1304,7 +1304,6 @@
     bzlib
     crystalhd
     decklink
-    fontconfig
     frei0r
     gnutls
     iconv
@@ -1318,11 +1317,8 @@
     libdc1394
     libfaac
     libfdk_aac
-<<<<<<< HEAD
     libflite
-=======
     libfontconfig
->>>>>>> f1b239ec
     libfreetype
     libgme
     libgsm
@@ -1449,6 +1445,7 @@
     $LIBRARY_LIST
     $PROGRAM_LIST
     $SUBSYSTEM_LIST
+    fontconfig
     incompatible_libav_abi
     incompatible_fork_abi
     memalign_hack
@@ -4591,7 +4588,6 @@
                                { check_lib2 "dlfcn.h" dlopen -ldl; } ||
                                die "ERROR: LoadLibrary/dlopen not found for avisynth"; }
 enabled decklink          && { check_header DeckLinkAPI.h || die "ERROR: DeckLinkAPI.h header not found"; }
-enabled fontconfig        && require_pkg_config fontconfig "fontconfig/fontconfig.h" FcInit
 enabled frei0r            && { check_header frei0r.h || die "ERROR: frei0r.h header not found"; }
 enabled gnutls            && require_pkg_config gnutls gnutls/gnutls.h gnutls_global_init
 enabled ladspa            && { check_header ladspa.h || die "ERROR: ladspa.h header not found"; }
@@ -4605,15 +4601,12 @@
 enabled libcaca           && require_pkg_config caca caca.h caca_create_canvas
 enabled libfaac           && require2 libfaac "stdint.h faac.h" faacEncGetVersion -lfaac
 enabled libfdk_aac        && require libfdk_aac fdk-aac/aacenc_lib.h aacEncOpen -lfdk-aac
-<<<<<<< HEAD
 flite_libs="-lflite_cmu_time_awb -lflite_cmu_us_awb -lflite_cmu_us_kal -lflite_cmu_us_kal16 -lflite_cmu_us_rms -lflite_cmu_us_slt -lflite_usenglish -lflite_cmulex -lflite"
 enabled libflite          && require2 libflite "flite/flite.h" flite_init $flite_libs
+enabled fontconfig        && enable libfontconfig
+enabled libfontconfig     && require_pkg_config fontconfig "fontconfig/fontconfig.h" FcInit
 enabled libfreetype       && require_libfreetype
 enabled libgme            && require  libgme gme/gme.h gme_new_emu -lgme -lstdc++
-=======
-enabled libfontconfig     && require_pkg_config fontconfig "fontconfig/fontconfig.h" FcInit
-enabled libfreetype       && require_pkg_config freetype2 "ft2build.h FT_FREETYPE_H" FT_Init_FreeType
->>>>>>> f1b239ec
 enabled libgsm            && { for gsm_hdr in "gsm.h" "gsm/gsm.h"; do
                                    check_lib "${gsm_hdr}" gsm_create -lgsm && break;
                                done || die "ERROR: libgsm not found"; }
