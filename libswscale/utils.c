--- conflicted
+++ resolved
@@ -1151,17 +1151,10 @@
             FF_ALLOCZ_OR_GOTO(c, c->hLumFilterPos, (dstW       / 2 / 8 + 8) * sizeof(int32_t), fail);
             FF_ALLOCZ_OR_GOTO(c, c->hChrFilterPos, (c->chrDstW / 2 / 4 + 8) * sizeof(int32_t), fail);
 
-<<<<<<< HEAD
-            initMMX2HScaler(      dstW, c->lumXInc, c->lumMmxextFilterCode,
-                            c->hLumFilter, (uint32_t*)c->hLumFilterPos, 8);
-            initMMX2HScaler(c->chrDstW, c->chrXInc, c->chrMmxextFilterCode,
-                            c->hChrFilter, (uint32_t*)c->hChrFilterPos, 4);
-=======
-            init_hscaler_mmxext(dstW, c->lumXInc, c->lumMmxextFilterCode,
-                                c->hLumFilter, c->hLumFilterPos, 8);
+            init_hscaler_mmxext(      dstW, c->lumXInc, c->lumMmxextFilterCode,
+                                c->hLumFilter, (uint32_t*)c->hLumFilterPos, 8);
             init_hscaler_mmxext(c->chrDstW, c->chrXInc, c->chrMmxextFilterCode,
-                                c->hChrFilter, c->hChrFilterPos, 4);
->>>>>>> fa8fcab1
+                                c->hChrFilter, (uint32_t*)c->hChrFilterPos, 4);
 
 #if USE_MMAP
             mprotect(c->lumMmxextFilterCode, c->lumMmxextFilterCodeSize, PROT_EXEC | PROT_READ);
