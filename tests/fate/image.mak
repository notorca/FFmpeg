FATE_ALIASPIX += fate-aliaspix-bgr
fate-aliaspix-bgr: CMD = framecrc -i $(TARGET_SAMPLES)/aliaspix/first.pix -pix_fmt bgr24

FATE_ALIASPIX += fate-aliaspix-gray
fate-aliaspix-gray: CMD = framecrc -i $(TARGET_SAMPLES)/aliaspix/firstgray.pix -pix_fmt gray

FATE_ALIASPIX-$(call DEMDEC, IMAGE2, ALIAS_PIX) += $(FATE_ALIASPIX)
FATE_IMAGE += $(FATE_ALIASPIX-yes)
fate-aliaspix: $(FATE_ALIASPIX-yes)

FATE_BRENDERPIX += fate-brenderpix-24
fate-brenderpix-24: CMD = framecrc -c:v brender_pix -i $(TARGET_SAMPLES)/brenderpix/sbwheel.pix

FATE_BRENDERPIX += fate-brenderpix-565
fate-brenderpix-565: CMD = framecrc -c:v brender_pix -i $(TARGET_SAMPLES)/brenderpix/maximafront.pix

FATE_BRENDERPIX += fate-brenderpix-defpal
fate-brenderpix-defpal: CMD = framecrc -c:v brender_pix -i $(TARGET_SAMPLES)/brenderpix/rivrock1.pix

FATE_BRENDERPIX += fate-brenderpix-intpal
fate-brenderpix-intpal: CMD = framecrc -c:v brender_pix -i $(TARGET_SAMPLES)/brenderpix/testtex.pix

FATE_BRENDERPIX += fate-brenderpix-y400a
fate-brenderpix-y400a: CMD = framecrc -c:v brender_pix -i $(TARGET_SAMPLES)/brenderpix/gears.pix

FATE_BRENDERPIX-$(call DEMDEC, IMAGE2, BRENDER_PIX) += $(FATE_BRENDERPIX)
FATE_IMAGE += $(FATE_BRENDERPIX-yes)
fate-brenderpix: $(FATE_BRENDERPIX-yes)

FATE_IMAGE-$(call DEMDEC, IMAGE2, DPX) += fate-dpx
fate-dpx: CMD = framecrc -i $(TARGET_SAMPLES)/dpx/lighthouse_rgb48.dpx

FATE_EXR += fate-exr-slice-raw
fate-exr-slice-raw: CMD = framecrc -i $(TARGET_SAMPLES)/exr/rgba_slice_raw.exr -pix_fmt rgba64le

FATE_EXR += fate-exr-slice-rle
fate-exr-slice-rle: CMD = framecrc -i $(TARGET_SAMPLES)/exr/rgba_slice_rle.exr -pix_fmt rgba64le

FATE_EXR += fate-exr-slice-zip1
fate-exr-slice-zip1: CMD = framecrc -i $(TARGET_SAMPLES)/exr/rgba_slice_zip1.exr -pix_fmt rgba64le

FATE_EXR += fate-exr-slice-zip16
fate-exr-slice-zip16: CMD = framecrc -i $(TARGET_SAMPLES)/exr/rgba_slice_zip16.exr -pix_fmt rgba64le

FATE_EXR += fate-exr-slice-pxr24
fate-exr-slice-pxr24: CMD = framecrc -i $(TARGET_SAMPLES)/exr/rgb_slice_pxr24.exr -pix_fmt rgb48le

FATE_EXR-$(call DEMDEC, IMAGE2, EXR) += $(FATE_EXR)

FATE_IMAGE += $(FATE_EXR-yes)
fate-exr: $(FATE_EXR-yes)

FATE_IMAGE-$(call DEMDEC, IMAGE2, PICTOR) += fate-pictor
fate-pictor: CMD = framecrc -i $(TARGET_SAMPLES)/pictor/MFISH.PIC -pix_fmt rgb24

FATE_IMAGE-$(call PARSERDEMDEC, PNG, IMAGE2PIPE, PNG) += fate-pngparser
fate-pngparser: CMD = framecrc -f image2pipe -i $(TARGET_SAMPLES)/png1/feed_4x_concat.png -pix_fmt rgba

FATE_IMAGE-$(call DEMDEC, IMAGE2, PTX) += fate-ptx
fate-ptx: CMD = framecrc -i $(TARGET_SAMPLES)/ptx/_113kw_pic.ptx -pix_fmt rgb24

FATE_SUNRASTER += fate-sunraster-1bit-raw
fate-sunraster-1bit-raw: CMD = framecrc -i $(TARGET_SAMPLES)/sunraster/lena-1bit-raw.sun

FATE_SUNRASTER += fate-sunraster-1bit-rle
fate-sunraster-1bit-rle: CMD = framecrc -i $(TARGET_SAMPLES)/sunraster/lena-1bit-rle.sun

FATE_SUNRASTER += fate-sunraster-8bit-raw
fate-sunraster-8bit-raw: CMD = framecrc -i $(TARGET_SAMPLES)/sunraster/lena-8bit-raw.sun -pix_fmt rgb24

FATE_SUNRASTER += fate-sunraster-8bit_gray-raw
fate-sunraster-8bit_gray-raw: CMD = framecrc -i $(TARGET_SAMPLES)/sunraster/gray.ras

FATE_SUNRASTER += fate-sunraster-8bit-rle
fate-sunraster-8bit-rle: CMD = framecrc -i $(TARGET_SAMPLES)/sunraster/lena-8bit-rle.sun -pix_fmt rgb24

FATE_SUNRASTER += fate-sunraster-24bit-raw
fate-sunraster-24bit-raw: CMD = framecrc -i $(TARGET_SAMPLES)/sunraster/lena-24bit-raw.sun

FATE_SUNRASTER += fate-sunraster-24bit-rle
fate-sunraster-24bit-rle: CMD = framecrc -i $(TARGET_SAMPLES)/sunraster/lena-24bit-rle.sun

FATE_SUNRASTER-$(call DEMDEC, IMAGE2, SUNRAST) += $(FATE_SUNRASTER)

FATE_IMAGE += $(FATE_SUNRASTER-yes)
fate-sunraster: $(FATE_SUNRASTER-yes)

FATE_TARGA = CBW8       \
             CCM8       \
             CTC16      \
             CTC24      \
             CTC32      \
             UBW8       \
             UCM8       \
             UTC16      \
             UTC24      \
             UTC32

FATE_TARGA := $(FATE_TARGA:%=fate-targa-conformance-%)  \
              fate-targa-top-to-bottom

FATE_TARGA-$(call DEMDEC, IMAGE2, TARGA) += $(FATE_TARGA)

FATE_IMAGE += $(FATE_TARGA-yes)
fate-targa: $(FATE_TARGA-yes)

fate-targa-conformance-CBW8:  CMD = framecrc -i $(TARGET_SAMPLES)/targa-conformance/CBW8.TGA
fate-targa-conformance-CCM8:  CMD = framecrc -i $(TARGET_SAMPLES)/targa-conformance/CCM8.TGA  -pix_fmt rgba
fate-targa-conformance-CTC16: CMD = framecrc -i $(TARGET_SAMPLES)/targa-conformance/CTC16.TGA -pix_fmt rgb555le
fate-targa-conformance-CTC24: CMD = framecrc -i $(TARGET_SAMPLES)/targa-conformance/CTC24.TGA
fate-targa-conformance-CTC32: CMD = framecrc -i $(TARGET_SAMPLES)/targa-conformance/CTC32.TGA -pix_fmt bgra
fate-targa-conformance-UBW8:  CMD = framecrc -i $(TARGET_SAMPLES)/targa-conformance/UBW8.TGA
fate-targa-conformance-UCM8:  CMD = framecrc -i $(TARGET_SAMPLES)/targa-conformance/UCM8.TGA  -pix_fmt rgba
fate-targa-conformance-UTC16: CMD = framecrc -i $(TARGET_SAMPLES)/targa-conformance/UTC16.TGA -pix_fmt rgb555le
fate-targa-conformance-UTC24: CMD = framecrc -i $(TARGET_SAMPLES)/targa-conformance/UTC24.TGA
fate-targa-conformance-UTC32: CMD = framecrc -i $(TARGET_SAMPLES)/targa-conformance/UTC32.TGA -pix_fmt bgra

fate-targa-top-to-bottom: CMD = framecrc -i $(TARGET_SAMPLES)/targa/lena-top-to-bottom.tga

FATE_TIFF += fate-tiff-fax-g3
fate-tiff-fax-g3: CMD = framecrc -i $(TARGET_SAMPLES)/CCITT_fax/G31D.TIF

FATE_TIFF += fate-tiff-fax-g3s
fate-tiff-fax-g3s: CMD = framecrc -i $(TARGET_SAMPLES)/CCITT_fax/G31DS.TIF

FATE_TIFF-$(call DEMDEC, IMAGE2, TIFF) += $(FATE_TIFF)

<<<<<<< HEAD
FATE_IMAGE += $(FATE_TIFF-yes)
fate-tiff: $(FATE_TIFF-yes)

FATE_IMAGE-$(call DEMDEC, IMAGE2, XFACE) += fate-xface
fate-xface: CMD = framecrc -i $(TARGET_SAMPLES)/xface/lena.xface

FATE_IMAGE += $(FATE_IMAGE-yes)

FATE_SAMPLES_FFMPEG += $(FATE_IMAGE)
fate-image: $(FATE_IMAGE)
=======
FATE_SAMPLES_AVCONV += $(FATE_TIFF-yes)
fate-tiff: $(FATE_TIFF-yes)

FATE_XBM += fate-xbm10
fate-xbm10: CMD = framecrc -i $(TARGET_SAMPLES)/xbm/xl.xbm

FATE_XBM += fate-xbm11
fate-xbm11: CMD = framecrc -i $(TARGET_SAMPLES)/xbm/lbw.xbm

FATE_XBM-$(call DEMDEC, IMAGE2, XBM) += $(FATE_XBM)
FATE_SAMPLES_AVCONV += $(FATE_XBM-yes)
fate-xbm: $(FATE_XBM-yes)
>>>>>>> 991362fa
<|MERGE_RESOLUTION|>--- conflicted
+++ resolved
@@ -125,20 +125,11 @@
 
 FATE_TIFF-$(call DEMDEC, IMAGE2, TIFF) += $(FATE_TIFF)
 
-<<<<<<< HEAD
 FATE_IMAGE += $(FATE_TIFF-yes)
 fate-tiff: $(FATE_TIFF-yes)
 
 FATE_IMAGE-$(call DEMDEC, IMAGE2, XFACE) += fate-xface
 fate-xface: CMD = framecrc -i $(TARGET_SAMPLES)/xface/lena.xface
-
-FATE_IMAGE += $(FATE_IMAGE-yes)
-
-FATE_SAMPLES_FFMPEG += $(FATE_IMAGE)
-fate-image: $(FATE_IMAGE)
-=======
-FATE_SAMPLES_AVCONV += $(FATE_TIFF-yes)
-fate-tiff: $(FATE_TIFF-yes)
 
 FATE_XBM += fate-xbm10
 fate-xbm10: CMD = framecrc -i $(TARGET_SAMPLES)/xbm/xl.xbm
@@ -147,6 +138,10 @@
 fate-xbm11: CMD = framecrc -i $(TARGET_SAMPLES)/xbm/lbw.xbm
 
 FATE_XBM-$(call DEMDEC, IMAGE2, XBM) += $(FATE_XBM)
-FATE_SAMPLES_AVCONV += $(FATE_XBM-yes)
+FATE_IMAGE += $(FATE_XBM-yes)
 fate-xbm: $(FATE_XBM-yes)
->>>>>>> 991362fa
+
+FATE_IMAGE += $(FATE_IMAGE-yes)
+
+FATE_SAMPLES_FFMPEG += $(FATE_IMAGE)
+fate-image: $(FATE_IMAGE)