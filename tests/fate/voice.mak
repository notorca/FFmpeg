<<<<<<< HEAD
FATE_VOICE += fate-g722dec-1
fate-g722dec-1: CMD = framecrc -i $(SAMPLES)/g722/conf-adminmenu-162.g722

FATE_VOICE += fate-g722enc
fate-g722enc: tests/data/asynth-16000-1.sw
fate-g722enc: CMD = md5 -ar 16000 -ac 1 -f s16le -i $(TARGET_PATH)/tests/data/asynth-16000-1.sw -acodec g722 -ac 1 -f g722
=======
FATE_G722 += fate-g722dec-1
fate-g722dec-1: CMD = framecrc -i $(SAMPLES)/g722/conf-adminmenu-162.g722

FATE_G722 += fate-g722-encode
fate-g722-encode: tests/data/asynth-16000-1.wav
fate-g722-encode: SRC = tests/data/asynth-16000-1.wav
fate-g722-encode: CMD = enc_dec_pcm wav md5 s16le $(SRC) -c:a g722

FATE_TESTS += $(FATE_G722)
fate-g722: $(FATE_G722)

FATE_G726 += fate-g726-encode-2bit
fate-g726-encode-2bit: tests/data/asynth-8000-1.wav
fate-g726-encode-2bit: SRC = tests/data/asynth-8000-1.wav
fate-g726-encode-2bit: CMD = enc_dec_pcm wav md5 s16le $(SRC) -c:a g726 -b:a 16k

FATE_G726 += fate-g726-encode-3bit
fate-g726-encode-3bit: tests/data/asynth-8000-1.wav
fate-g726-encode-3bit: SRC = tests/data/asynth-8000-1.wav
fate-g726-encode-3bit: CMD = enc_dec_pcm wav md5 s16le $(SRC) -c:a g726 -b:a 24k

FATE_G726 += fate-g726-encode-4bit
fate-g726-encode-4bit: tests/data/asynth-8000-1.wav
fate-g726-encode-4bit: SRC = tests/data/asynth-8000-1.wav
fate-g726-encode-4bit: CMD = enc_dec_pcm wav md5 s16le $(SRC) -c:a g726 -b:a 32k

FATE_G726 += fate-g726-encode-5bit
fate-g726-encode-5bit: tests/data/asynth-8000-1.wav
fate-g726-encode-5bit: SRC = tests/data/asynth-8000-1.wav
fate-g726-encode-5bit: CMD = enc_dec_pcm wav md5 s16le $(SRC) -c:a g726 -b:a 40k

FATE_TESTS += $(FATE_G726)
fate-g726: $(FATE_G726)
>>>>>>> b0e9edc4

FATE_GSM += fate-gsm-ms
fate-gsm-ms: CMD = framecrc -i $(SAMPLES)/gsm/ciao.wav

FATE_GSM += fate-gsm-toast
fate-gsm-toast: CMD = framecrc -i $(SAMPLES)/gsm/sample-gsm-8000.mov -t 10

FATE_VOICE += $(FATE_GSM)
fate-gsm: $(FATE_GSM)

FATE_VOICE += fate-qcelp
fate-qcelp: CMD = pcm -i $(SAMPLES)/qcp/0036580847.QCP
fate-qcelp: CMP = oneoff
fate-qcelp: REF = $(SAMPLES)/qcp/0036580847.pcm

FATE_VOICE += fate-truespeech
fate-truespeech: CMD = pcm -i $(SAMPLES)/truespeech/a6.wav
fate-truespeech: CMP = oneoff
fate-truespeech: REF = $(SAMPLES)/truespeech/a6.pcm

FATE_TESTS += $(FATE_VOICE)
fate-voice: $(FATE_VOICE)<|MERGE_RESOLUTION|>--- conflicted
+++ resolved
@@ -1,11 +1,3 @@
-<<<<<<< HEAD
-FATE_VOICE += fate-g722dec-1
-fate-g722dec-1: CMD = framecrc -i $(SAMPLES)/g722/conf-adminmenu-162.g722
-
-FATE_VOICE += fate-g722enc
-fate-g722enc: tests/data/asynth-16000-1.sw
-fate-g722enc: CMD = md5 -ar 16000 -ac 1 -f s16le -i $(TARGET_PATH)/tests/data/asynth-16000-1.sw -acodec g722 -ac 1 -f g722
-=======
 FATE_G722 += fate-g722dec-1
 fate-g722dec-1: CMD = framecrc -i $(SAMPLES)/g722/conf-adminmenu-162.g722
 
@@ -14,7 +6,7 @@
 fate-g722-encode: SRC = tests/data/asynth-16000-1.wav
 fate-g722-encode: CMD = enc_dec_pcm wav md5 s16le $(SRC) -c:a g722
 
-FATE_TESTS += $(FATE_G722)
+FATE_VOICE += $(FATE_G722)
 fate-g722: $(FATE_G722)
 
 FATE_G726 += fate-g726-encode-2bit
@@ -37,9 +29,8 @@
 fate-g726-encode-5bit: SRC = tests/data/asynth-8000-1.wav
 fate-g726-encode-5bit: CMD = enc_dec_pcm wav md5 s16le $(SRC) -c:a g726 -b:a 40k
 
-FATE_TESTS += $(FATE_G726)
+FATE_VOICE += $(FATE_G726)
 fate-g726: $(FATE_G726)
->>>>>>> b0e9edc4
 
 FATE_GSM += fate-gsm-ms
 fate-gsm-ms: CMD = framecrc -i $(SAMPLES)/gsm/ciao.wav
