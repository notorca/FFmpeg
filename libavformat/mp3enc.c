--- conflicted
+++ resolved
@@ -27,14 +27,11 @@
 #include "libavutil/avstring.h"
 #include "libavutil/intreadwrite.h"
 #include "libavutil/opt.h"
-<<<<<<< HEAD
 #include "libavcodec/mpegaudio.h"
 #include "libavcodec/mpegaudiodata.h"
 #include "libavcodec/mpegaudiodecheader.h"
 #include "libavformat/avio_internal.h"
-=======
 #include "libavutil/dict.h"
->>>>>>> a71bcd1a
 
 static int id3v1_set_string(AVFormatContext *s, const char *key,
                             uint8_t *buf, int buf_size)
