--- conflicted
+++ resolved
@@ -32,13 +32,9 @@
 #define E AV_OPT_FLAG_ENCODING_PARAM
 #define D AV_OPT_FLAG_DECODING_PARAM
 
-<<<<<<< HEAD
-static const AVOption options[]={
+static const AVOption avformat_options[] = {
 {"avioflags", NULL, OFFSET(avio_flags), AV_OPT_TYPE_FLAGS, {.i64 = DEFAULT }, INT_MIN, INT_MAX, D|E, "avioflags"},
 {"direct", "reduce buffering", 0, AV_OPT_TYPE_CONST, {.i64 = AVIO_FLAG_DIRECT }, INT_MIN, INT_MAX, D|E, "avioflags"},
-=======
-static const AVOption avformat_options[] = {
->>>>>>> b5a13865
 {"probesize", "set probing size", OFFSET(probesize), AV_OPT_TYPE_INT, {.i64 = 5000000 }, 32, INT_MAX, D},
 {"packetsize", "set packet size", OFFSET(packet_size), AV_OPT_TYPE_INT, {.i64 = DEFAULT }, 0, INT_MAX, E},
 {"fflags", NULL, OFFSET(flags), AV_OPT_TYPE_FLAGS, {.i64 = DEFAULT }, INT_MIN, INT_MAX, D|E, "fflags"},
