--- conflicted
+++ resolved
@@ -372,29 +372,21 @@
     }
 
     if (st->codec->codec_type == AVMEDIA_TYPE_VIDEO) {
-<<<<<<< HEAD
-        if (st->avg_frame_rate.den && st->avg_frame_rate.num)
-            print_fps(av_q2d(st->avg_frame_rate), "fps");
-#if FF_API_R_FRAME_RATE
-        if (st->r_frame_rate.den && st->r_frame_rate.num)
-            print_fps(av_q2d(st->r_frame_rate), "tbr");
-#endif
-        if (st->time_base.den && st->time_base.num)
-            print_fps(1 / av_q2d(st->time_base), "tbn");
-        if (st->codec->time_base.den && st->codec->time_base.num)
-=======
         int fps = st->avg_frame_rate.den && st->avg_frame_rate.num;
+        int tbr = st->r_frame_rate.den && st->r_frame_rate.num;
         int tbn = st->time_base.den && st->time_base.num;
         int tbc = st->codec->time_base.den && st->codec->time_base.num;
 
-        if (fps || tbn || tbc)
+        if (fps || tbr || tbn || tbc)
             av_log(NULL, AV_LOG_INFO, "\n      ");
+
         if (fps)
-            print_fps(av_q2d(st->avg_frame_rate), tbn || tbc ? "fps, " : "fps");
+            print_fps(av_q2d(st->avg_frame_rate), tbr || tbn || tbc ? "fps, " : "fps");
+        if (tbr)
+            print_fps(av_q2d(st->r_frame_rate), tbn || tbc ? "tbr, " : "tbr");
         if (tbn)
             print_fps(1 / av_q2d(st->time_base), tbc ? "tbn, " : "tbn");
         if (tbc)
->>>>>>> 20a5956b
             print_fps(1 / av_q2d(st->codec->time_base), "tbc");
     }
 
