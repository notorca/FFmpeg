--- conflicted
+++ resolved
@@ -438,17 +438,13 @@
 {
     Frei0rContext *frei0r = outlink->src->priv;
     AVFilterBufferRef *picref = ff_get_video_buffer(outlink, AV_PERM_WRITE, outlink->w, outlink->h);
-<<<<<<< HEAD
-    picref->video->sample_aspect_ratio = (AVRational) {1, 1};
-=======
     AVFilterBufferRef *buf_out;
     int ret;
 
     if (!picref)
         return AVERROR(ENOMEM);
 
-    picref->video->pixel_aspect = (AVRational) {1, 1};
->>>>>>> df53a4a7
+    picref->video->sample_aspect_ratio = (AVRational) {1, 1};
     picref->pts = frei0r->pts++;
     picref->pos = -1;
 
