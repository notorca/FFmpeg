--- conflicted
+++ resolved
@@ -139,14 +139,10 @@
     Frei0rContext *s = ctx->priv;
     int i;
 
-<<<<<<< HEAD
     if (!params)
         return 0;
 
-    for (i = 0; i < frei0r->plugin_info.num_params; i++) {
-=======
     for (i = 0; i < s->plugin_info.num_params; i++) {
->>>>>>> f6b6d6ac
         f0r_param_info_t info;
         char *param;
         int ret;
@@ -249,7 +245,6 @@
         const char *separator = ":";
 #endif
         char *p, *ptr = NULL;
-<<<<<<< HEAD
         for (p = path; p = av_strtok(p, separator, &ptr); p = NULL) {
             /* add additional trailing slash in case it is missing */
             char *p1 = av_asprintf("%s/", p);
@@ -257,15 +252,11 @@
                 ret = AVERROR(ENOMEM);
                 goto check_path_end;
             }
-            ret = load_path(ctx, &frei0r->dl_handle, p1, dl_name);
+            ret = load_path(ctx, &s->dl_handle, p1, dl_name);
             av_free(p1);
             if (ret < 0)
                 goto check_path_end;
-            if (frei0r->dl_handle)
-=======
-        for (p = path; p = strtok_r(p, ":", &ptr); p = NULL)
-            if (s->dl_handle = load_path(ctx, p, dl_name))
->>>>>>> f6b6d6ac
+            if (s->dl_handle)
                 break;
         }
 
@@ -274,39 +265,26 @@
         if (ret < 0)
             return ret;
     }
-<<<<<<< HEAD
-    if (!frei0r->dl_handle && (path = getenv("HOME"))) {
+    if (!s->dl_handle && (path = getenv("HOME"))) {
         char *prefix = av_asprintf("%s/.frei0r-1/lib/", path);
         if (!prefix)
             return AVERROR(ENOMEM);
-        ret = load_path(ctx, &frei0r->dl_handle, prefix, dl_name);
+        ret = load_path(ctx, &s->dl_handle, prefix, dl_name);
         av_free(prefix);
         if (ret < 0)
             return ret;
     }
-    if (!frei0r->dl_handle) {
-        ret = load_path(ctx, &frei0r->dl_handle, "/usr/local/lib/frei0r-1/", dl_name);
+    if (!s->dl_handle) {
+        ret = load_path(ctx, &s->dl_handle, "/usr/local/lib/frei0r-1/", dl_name);
         if (ret < 0)
             return ret;
     }
-    if (!frei0r->dl_handle) {
-        ret = load_path(ctx, &frei0r->dl_handle, "/usr/lib/frei0r-1/", dl_name);
+    if (!s->dl_handle) {
+        ret = load_path(ctx, &s->dl_handle, "/usr/lib/frei0r-1/", dl_name);
         if (ret < 0)
             return ret;
     }
-    if (!frei0r->dl_handle) {
-=======
-    if (!s->dl_handle && (path = getenv("HOME"))) {
-        char prefix[1024];
-        snprintf(prefix, sizeof(prefix), "%s/.frei0r-1/lib/", path);
-        s->dl_handle = load_path(ctx, prefix, dl_name);
-    }
-    if (!s->dl_handle)
-        s->dl_handle = load_path(ctx, "/usr/local/lib/frei0r-1/", dl_name);
-    if (!s->dl_handle)
-        s->dl_handle = load_path(ctx, "/usr/lib/frei0r-1/", dl_name);
     if (!s->dl_handle) {
->>>>>>> f6b6d6ac
         av_log(ctx, AV_LOG_ERROR, "Could not find module '%s'\n", dl_name);
         return AVERROR(EINVAL);
     }
@@ -375,13 +353,8 @@
     AVFilterContext *ctx = inlink->dst;
     Frei0rContext *s = ctx->priv;
 
-<<<<<<< HEAD
-    if (!(frei0r->instance = frei0r->construct(inlink->w, inlink->h))) {
+    if (!(s->instance = s->construct(inlink->w, inlink->h))) {
         av_log(ctx, AV_LOG_ERROR, "Impossible to load frei0r instance\n");
-=======
-    if (!(s->instance = s->construct(inlink->w, inlink->h))) {
-        av_log(ctx, AV_LOG_ERROR, "Impossible to load frei0r instance");
->>>>>>> f6b6d6ac
         return AVERROR(EINVAL);
     }
 
@@ -492,14 +465,8 @@
         return AVERROR(EINVAL);
     }
 
-<<<<<<< HEAD
-    if (av_parse_video_rate(&frame_rate_q, frei0r->framerate) < 0) {
-        av_log(ctx, AV_LOG_ERROR, "Invalid frame rate: '%s'\n", frei0r->framerate);
-=======
-    if (av_parse_video_rate(&frame_rate_q, s->framerate) < 0 ||
-        frame_rate_q.den <= 0 || frame_rate_q.num <= 0) {
+    if (av_parse_video_rate(&frame_rate_q, s->framerate) < 0) {
         av_log(ctx, AV_LOG_ERROR, "Invalid frame rate: '%s'\n", s->framerate);
->>>>>>> f6b6d6ac
         return AVERROR(EINVAL);
     }
     s->time_base.num = frame_rate_q.den;
@@ -515,22 +482,13 @@
 
     if (av_image_check_size(s->w, s->h, 0, ctx) < 0)
         return AVERROR(EINVAL);
-<<<<<<< HEAD
-    outlink->w = frei0r->w;
-    outlink->h = frei0r->h;
-    outlink->time_base = frei0r->time_base;
-    outlink->sample_aspect_ratio = (AVRational){1,1};
-
-    if (!(frei0r->instance = frei0r->construct(outlink->w, outlink->h))) {
-        av_log(ctx, AV_LOG_ERROR, "Impossible to load frei0r instance\n");
-=======
     outlink->w = s->w;
     outlink->h = s->h;
     outlink->time_base = s->time_base;
+    outlink->sample_aspect_ratio = (AVRational){1,1};
 
     if (!(s->instance = s->construct(outlink->w, outlink->h))) {
-        av_log(ctx, AV_LOG_ERROR, "Impossible to load frei0r instance");
->>>>>>> f6b6d6ac
+        av_log(ctx, AV_LOG_ERROR, "Impossible to load frei0r instance\n");
         return AVERROR(EINVAL);
     }
 
