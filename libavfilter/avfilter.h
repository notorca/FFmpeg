/*
 * filter layer
 * Copyright (c) 2007 Bobby Bingham
 *
 * This file is part of FFmpeg.
 *
 * FFmpeg is free software; you can redistribute it and/or
 * modify it under the terms of the GNU Lesser General Public
 * License as published by the Free Software Foundation; either
 * version 2.1 of the License, or (at your option) any later version.
 *
 * FFmpeg is distributed in the hope that it will be useful,
 * but WITHOUT ANY WARRANTY; without even the implied warranty of
 * MERCHANTABILITY or FITNESS FOR A PARTICULAR PURPOSE.  See the GNU
 * Lesser General Public License for more details.
 *
 * You should have received a copy of the GNU Lesser General Public
 * License along with FFmpeg; if not, write to the Free Software
 * Foundation, Inc., 51 Franklin Street, Fifth Floor, Boston, MA 02110-1301 USA
 */

#ifndef AVFILTER_AVFILTER_H
#define AVFILTER_AVFILTER_H

/**
 * @file
 * @ingroup lavfi
 * Main libavfilter public API header
 */

/**
 * @defgroup lavfi Libavfilter - graph-based frame editing library
 * @{
 */

#include <stddef.h>

#include "libavutil/avutil.h"
#include "libavutil/dict.h"
#include "libavutil/frame.h"
#include "libavutil/log.h"
#include "libavutil/samplefmt.h"
#include "libavutil/pixfmt.h"
#include "libavutil/rational.h"

#include "libavfilter/version.h"

/**
 * Return the LIBAVFILTER_VERSION_INT constant.
 */
unsigned avfilter_version(void);

/**
 * Return the libavfilter build-time configuration.
 */
const char *avfilter_configuration(void);

/**
 * Return the libavfilter license.
 */
const char *avfilter_license(void);

typedef struct AVFilterContext AVFilterContext;
typedef struct AVFilterLink    AVFilterLink;
typedef struct AVFilterPad     AVFilterPad;
typedef struct AVFilterFormats AVFilterFormats;

#if FF_API_AVFILTERBUFFER
/**
 * A reference-counted buffer data type used by the filter system. Filters
 * should not store pointers to this structure directly, but instead use the
 * AVFilterBufferRef structure below.
 */
typedef struct AVFilterBuffer {
    uint8_t *data[8];           ///< buffer data for each plane/channel

    /**
     * pointers to the data planes/channels.
     *
     * For video, this should simply point to data[].
     *
     * For planar audio, each channel has a separate data pointer, and
     * linesize[0] contains the size of each channel buffer.
     * For packed audio, there is just one data pointer, and linesize[0]
     * contains the total size of the buffer for all channels.
     *
     * Note: Both data and extended_data will always be set, but for planar
     * audio with more channels that can fit in data, extended_data must be used
     * in order to access all channels.
     */
    uint8_t **extended_data;
    int linesize[8];            ///< number of bytes per line

    /** private data to be used by a custom free function */
    void *priv;
    /**
     * A pointer to the function to deallocate this buffer if the default
     * function is not sufficient. This could, for example, add the memory
     * back into a memory pool to be reused later without the overhead of
     * reallocating it from scratch.
     */
    void (*free)(struct AVFilterBuffer *buf);

    int format;                 ///< media format
    int w, h;                   ///< width and height of the allocated buffer
    unsigned refcount;          ///< number of references to this buffer
} AVFilterBuffer;

#define AV_PERM_READ     0x01   ///< can read from the buffer
#define AV_PERM_WRITE    0x02   ///< can write to the buffer
#define AV_PERM_PRESERVE 0x04   ///< nobody else can overwrite the buffer
#define AV_PERM_REUSE    0x08   ///< can output the buffer multiple times, with the same contents each time
#define AV_PERM_REUSE2   0x10   ///< can output the buffer multiple times, modified each time
#define AV_PERM_NEG_LINESIZES 0x20  ///< the buffer requested can have negative linesizes
#define AV_PERM_ALIGN    0x40   ///< the buffer must be aligned

#define AVFILTER_ALIGN 16 //not part of ABI

/**
 * Audio specific properties in a reference to an AVFilterBuffer. Since
 * AVFilterBufferRef is common to different media formats, audio specific
 * per reference properties must be separated out.
 */
typedef struct AVFilterBufferRefAudioProps {
    uint64_t channel_layout;    ///< channel layout of audio buffer
    int nb_samples;             ///< number of audio samples per channel
    int sample_rate;            ///< audio buffer sample rate
    int channels;               ///< number of channels (do not access directly)
} AVFilterBufferRefAudioProps;

/**
 * Video specific properties in a reference to an AVFilterBuffer. Since
 * AVFilterBufferRef is common to different media formats, video specific
 * per reference properties must be separated out.
 */
typedef struct AVFilterBufferRefVideoProps {
    int w;                      ///< image width
    int h;                      ///< image height
    AVRational sample_aspect_ratio; ///< sample aspect ratio
    int interlaced;             ///< is frame interlaced
    int top_field_first;        ///< field order
    enum AVPictureType pict_type; ///< picture type of the frame
    int key_frame;              ///< 1 -> keyframe, 0-> not
    int qp_table_linesize;                ///< qp_table stride
    int qp_table_size;            ///< qp_table size
    int8_t *qp_table;             ///< array of Quantization Parameters
} AVFilterBufferRefVideoProps;

/**
 * A reference to an AVFilterBuffer. Since filters can manipulate the origin of
 * a buffer to, for example, crop image without any memcpy, the buffer origin
 * and dimensions are per-reference properties. Linesize is also useful for
 * image flipping, frame to field filters, etc, and so is also per-reference.
 *
 * TODO: add anything necessary for frame reordering
 */
typedef struct AVFilterBufferRef {
    AVFilterBuffer *buf;        ///< the buffer that this is a reference to
    uint8_t *data[8];           ///< picture/audio data for each plane
    /**
     * pointers to the data planes/channels.
     *
     * For video, this should simply point to data[].
     *
     * For planar audio, each channel has a separate data pointer, and
     * linesize[0] contains the size of each channel buffer.
     * For packed audio, there is just one data pointer, and linesize[0]
     * contains the total size of the buffer for all channels.
     *
     * Note: Both data and extended_data will always be set, but for planar
     * audio with more channels that can fit in data, extended_data must be used
     * in order to access all channels.
     */
    uint8_t **extended_data;
    int linesize[8];            ///< number of bytes per line

    AVFilterBufferRefVideoProps *video; ///< video buffer specific properties
    AVFilterBufferRefAudioProps *audio; ///< audio buffer specific properties

    /**
     * presentation timestamp. The time unit may change during
     * filtering, as it is specified in the link and the filter code
     * may need to rescale the PTS accordingly.
     */
    int64_t pts;
    int64_t pos;                ///< byte position in stream, -1 if unknown

    int format;                 ///< media format

    int perms;                  ///< permissions, see the AV_PERM_* flags

    enum AVMediaType type;      ///< media type of buffer data

    AVDictionary *metadata;     ///< dictionary containing metadata key=value tags
} AVFilterBufferRef;

/**
 * Copy properties of src to dst, without copying the actual data
 */
attribute_deprecated
void avfilter_copy_buffer_ref_props(AVFilterBufferRef *dst, AVFilterBufferRef *src);

/**
 * Add a new reference to a buffer.
 *
 * @param ref   an existing reference to the buffer
 * @param pmask a bitmask containing the allowable permissions in the new
 *              reference
 * @return      a new reference to the buffer with the same properties as the
 *              old, excluding any permissions denied by pmask
 */
attribute_deprecated
AVFilterBufferRef *avfilter_ref_buffer(AVFilterBufferRef *ref, int pmask);

/**
 * Remove a reference to a buffer. If this is the last reference to the
 * buffer, the buffer itself is also automatically freed.
 *
 * @param ref reference to the buffer, may be NULL
 *
 * @note it is recommended to use avfilter_unref_bufferp() instead of this
 * function
 */
attribute_deprecated
void avfilter_unref_buffer(AVFilterBufferRef *ref);

/**
 * Remove a reference to a buffer and set the pointer to NULL.
 * If this is the last reference to the buffer, the buffer itself
 * is also automatically freed.
 *
 * @param ref pointer to the buffer reference
 */
attribute_deprecated
void avfilter_unref_bufferp(AVFilterBufferRef **ref);
#endif

/**
 * Get the number of channels of a buffer reference.
 */
attribute_deprecated
int avfilter_ref_get_channels(AVFilterBufferRef *ref);

#if FF_API_AVFILTERPAD_PUBLIC
/**
 * A filter pad used for either input or output.
 *
 * See doc/filter_design.txt for details on how to implement the methods.
 *
 * @warning this struct might be removed from public API.
 * users should call avfilter_pad_get_name() and avfilter_pad_get_type()
 * to access the name and type fields; there should be no need to access
 * any other fields from outside of libavfilter.
 */
struct AVFilterPad {
    /**
     * Pad name. The name is unique among inputs and among outputs, but an
     * input may have the same name as an output. This may be NULL if this
     * pad has no need to ever be referenced by name.
     */
    const char *name;

    /**
     * AVFilterPad type.
     */
    enum AVMediaType type;

    /**
     * Input pads:
     * Minimum required permissions on incoming buffers. Any buffer with
     * insufficient permissions will be automatically copied by the filter
     * system to a new buffer which provides the needed access permissions.
     *
     * Output pads:
     * Guaranteed permissions on outgoing buffers. Any buffer pushed on the
     * link must have at least these permissions; this fact is checked by
     * asserts. It can be used to optimize buffer allocation.
     */
    attribute_deprecated int min_perms;

    /**
     * Input pads:
     * Permissions which are not accepted on incoming buffers. Any buffer
     * which has any of these permissions set will be automatically copied
     * by the filter system to a new buffer which does not have those
     * permissions. This can be used to easily disallow buffers with
     * AV_PERM_REUSE.
     *
     * Output pads:
     * Permissions which are automatically removed on outgoing buffers. It
     * can be used to optimize buffer allocation.
     */
    attribute_deprecated int rej_perms;

    /**
     * @deprecated unused
     */
    int (*start_frame)(AVFilterLink *link, AVFilterBufferRef *picref);

    /**
     * Callback function to get a video buffer. If NULL, the filter system will
     * use ff_default_get_video_buffer().
     *
     * Input video pads only.
     */
    AVFrame *(*get_video_buffer)(AVFilterLink *link, int w, int h);

    /**
     * Callback function to get an audio buffer. If NULL, the filter system will
     * use ff_default_get_audio_buffer().
     *
     * Input audio pads only.
     */
    AVFrame *(*get_audio_buffer)(AVFilterLink *link, int nb_samples);

    /**
     * @deprecated unused
     */
    int (*end_frame)(AVFilterLink *link);

    /**
     * @deprecated unused
     */
    int (*draw_slice)(AVFilterLink *link, int y, int height, int slice_dir);

    /**
     * Filtering callback. This is where a filter receives a frame with
     * audio/video data and should do its processing.
     *
     * Input pads only.
     *
     * @return >= 0 on success, a negative AVERROR on error. This function
     * must ensure that frame is properly unreferenced on error if it
     * hasn't been passed on to another filter.
     */
    int (*filter_frame)(AVFilterLink *link, AVFrame *frame);

    /**
     * Frame poll callback. This returns the number of immediately available
     * samples. It should return a positive value if the next request_frame()
     * is guaranteed to return one frame (with no delay).
     *
     * Defaults to just calling the source poll_frame() method.
     *
     * Output pads only.
     */
    int (*poll_frame)(AVFilterLink *link);

    /**
     * Frame request callback. A call to this should result in at least one
     * frame being output over the given link. This should return zero on
     * success, and another value on error.
     * See ff_request_frame() for the error codes with a specific
     * meaning.
     *
     * Output pads only.
     */
    int (*request_frame)(AVFilterLink *link);

    /**
     * Link configuration callback.
     *
     * For output pads, this should set the following link properties:
     * video: width, height, sample_aspect_ratio, time_base
     * audio: sample_rate.
     *
     * This should NOT set properties such as format, channel_layout, etc which
     * are negotiated between filters by the filter system using the
     * query_formats() callback before this function is called.
     *
     * For input pads, this should check the properties of the link, and update
     * the filter's internal state as necessary.
     *
     * For both input and output pads, this should return zero on success,
     * and another value on error.
     */
    int (*config_props)(AVFilterLink *link);

    /**
     * The filter expects a fifo to be inserted on its input link,
     * typically because it has a delay.
     *
     * input pads only.
     */
    int needs_fifo;

    int needs_writable;
};
#endif

/**
 * Get the number of elements in a NULL-terminated array of AVFilterPads (e.g.
 * AVFilter.inputs/outputs).
 */
int avfilter_pad_count(const AVFilterPad *pads);

/**
 * Get the name of an AVFilterPad.
 *
 * @param pads an array of AVFilterPads
 * @param pad_idx index of the pad in the array it; is the caller's
 *                responsibility to ensure the index is valid
 *
 * @return name of the pad_idx'th pad in pads
 */
const char *avfilter_pad_get_name(const AVFilterPad *pads, int pad_idx);

/**
 * Get the type of an AVFilterPad.
 *
 * @param pads an array of AVFilterPads
 * @param pad_idx index of the pad in the array; it is the caller's
 *                responsibility to ensure the index is valid
 *
 * @return type of the pad_idx'th pad in pads
 */
enum AVMediaType avfilter_pad_get_type(const AVFilterPad *pads, int pad_idx);

/**
 * The number of the filter inputs is not determined just by AVFilter.inputs.
 * The filter might add additional inputs during initialization depending on the
 * options supplied to it.
 */
#define AVFILTER_FLAG_DYNAMIC_INPUTS        (1 << 0)
/**
 * The number of the filter outputs is not determined just by AVFilter.outputs.
 * The filter might add additional outputs during initialization depending on
 * the options supplied to it.
 */
#define AVFILTER_FLAG_DYNAMIC_OUTPUTS       (1 << 1)
/**
 * The filter supports multithreading by splitting frames into multiple parts
 * and processing them concurrently.
 */
#define AVFILTER_FLAG_SLICE_THREADS         (1 << 2)
/**
 * Some filters support a generic "enable" expression option that can be used
 * to enable or disable a filter in the timeline. Filters supporting this
 * option have this flag set. When the enable expression is false, the default
 * no-op filter_frame() function is called in place of the filter_frame()
 * callback defined on each input pad, thus the frame is passed unchanged to
 * the next filters.
 */
#define AVFILTER_FLAG_SUPPORT_TIMELINE_GENERIC  (1 << 16)
/**
 * Same as AVFILTER_FLAG_SUPPORT_TIMELINE_GENERIC, except that the filter will
 * have its filter_frame() callback(s) called as usual even when the enable
 * expression is false. The filter will disable filtering within the
 * filter_frame() callback(s) itself, for example executing code depending on
 * the AVFilterContext->is_disabled value.
 */
#define AVFILTER_FLAG_SUPPORT_TIMELINE_INTERNAL (1 << 17)
/**
 * Handy mask to test whether the filter supports or no the timeline feature
 * (internally or generically).
 */
#define AVFILTER_FLAG_SUPPORT_TIMELINE (AVFILTER_FLAG_SUPPORT_TIMELINE_GENERIC | AVFILTER_FLAG_SUPPORT_TIMELINE_INTERNAL)

/**
 * Filter definition. This defines the pads a filter contains, and all the
 * callback functions used to interact with the filter.
 */
typedef struct AVFilter {
    /**
     * Filter name. Must be non-NULL and unique among filters.
     */
    const char *name;

    /**
     * A description of the filter. May be NULL.
     *
     * You should use the NULL_IF_CONFIG_SMALL() macro to define it.
     */
    const char *description;

    /**
     * List of inputs, terminated by a zeroed element.
     *
     * NULL if there are no (static) inputs. Instances of filters with
     * AVFILTER_FLAG_DYNAMIC_INPUTS set may have more inputs than present in
     * this list.
     */
    const AVFilterPad *inputs;
    /**
     * List of outputs, terminated by a zeroed element.
     *
     * NULL if there are no (static) outputs. Instances of filters with
     * AVFILTER_FLAG_DYNAMIC_OUTPUTS set may have more outputs than present in
     * this list.
     */
    const AVFilterPad *outputs;

    /**
     * A class for the private data, used to declare filter private AVOptions.
     * This field is NULL for filters that do not declare any options.
     *
     * If this field is non-NULL, the first member of the filter private data
     * must be a pointer to AVClass, which will be set by libavfilter generic
     * code to this class.
     */
    const AVClass *priv_class;

    /**
     * A combination of AVFILTER_FLAG_*
     */
    int flags;

    /*****************************************************************
     * All fields below this line are not part of the public API. They
     * may not be used outside of libavfilter and can be changed and
     * removed at will.
     * New public fields should be added right above.
     *****************************************************************
     */

    /**
     * Filter initialization function.
     *
     * This callback will be called only once during the filter lifetime, after
     * all the options have been set, but before links between filters are
     * established and format negotiation is done.
     *
     * Basic filter initialization should be done here. Filters with dynamic
     * inputs and/or outputs should create those inputs/outputs here based on
     * provided options. No more changes to this filter's inputs/outputs can be
     * done after this callback.
     *
     * This callback must not assume that the filter links exist or frame
     * parameters are known.
     *
     * @ref AVFilter.uninit "uninit" is guaranteed to be called even if
     * initialization fails, so this callback does not have to clean up on
     * failure.
     *
     * @return 0 on success, a negative AVERROR on failure
     */
    int (*init)(AVFilterContext *ctx);

    /**
     * Should be set instead of @ref AVFilter.init "init" by the filters that
     * want to pass a dictionary of AVOptions to nested contexts that are
     * allocated during init.
     *
     * On return, the options dict should be freed and replaced with one that
     * contains all the options which could not be processed by this filter (or
     * with NULL if all the options were processed).
     *
     * Otherwise the semantics is the same as for @ref AVFilter.init "init".
     */
    int (*init_dict)(AVFilterContext *ctx, AVDictionary **options);

    /**
     * Filter uninitialization function.
     *
     * Called only once right before the filter is freed. Should deallocate any
     * memory held by the filter, release any buffer references, etc. It does
     * not need to deallocate the AVFilterContext.priv memory itself.
     *
     * This callback may be called even if @ref AVFilter.init "init" was not
     * called or failed, so it must be prepared to handle such a situation.
     */
    void (*uninit)(AVFilterContext *ctx);

    /**
<<<<<<< HEAD
     * Queries formats/layouts supported by the filter and its pads, and sets
     * the in_formats/in_chlayouts for links connected to its output pads,
     * and out_formats/out_chlayouts for links connected to its input pads.
=======
     * Query formats supported by the filter on its inputs and outputs.
     *
     * This callback is called after the filter is initialized (so the inputs
     * and outputs are fixed), shortly before the format negotiation. This
     * callback may be called more than once.
     *
     * This callback must set AVFilterLink.out_formats on every input link and
     * AVFilterLink.in_formats on every output link to a list of pixel/sample
     * formats that the filter supports on that link. For audio links, this
     * filter must also set @ref AVFilterLink.in_samplerates "in_samplerates" /
     * @ref AVFilterLink.out_samplerates "out_samplerates" and
     * @ref AVFilterLink.in_channel_layouts "in_channel_layouts" /
     * @ref AVFilterLink.out_channel_layouts "out_channel_layouts" analogously.
     *
     * This callback may be NULL for filters with one input, in which case
     * libavfilter assumes that it supports all input formats and preserves
     * them on output.
>>>>>>> 8b7dffc2
     *
     * @return zero on success, a negative value corresponding to an
     * AVERROR code otherwise
     */
    int (*query_formats)(AVFilterContext *);

    int priv_size;      ///< size of private data to allocate for the filter

    /**
     * Used by the filter registration system. Must not be touched by any other
     * code.
     */
    struct AVFilter *next;

    /**
     * Make the filter instance process a command.
     *
     * @param cmd    the command to process, for handling simplicity all commands must be alphanumeric only
     * @param arg    the argument for the command
     * @param res    a buffer with size res_size where the filter(s) can return a response. This must not change when the command is not supported.
     * @param flags  if AVFILTER_CMD_FLAG_FAST is set and the command would be
     *               time consuming then a filter should treat it like an unsupported command
     *
     * @returns >=0 on success otherwise an error code.
     *          AVERROR(ENOSYS) on unsupported commands
     */
    int (*process_command)(AVFilterContext *, const char *cmd, const char *arg, char *res, int res_len, int flags);

    /**
     * Filter initialization function, alternative to the init()
     * callback. Args contains the user-supplied parameters, opaque is
     * used for providing binary data.
     */
    int (*init_opaque)(AVFilterContext *ctx, void *opaque);
} AVFilter;

/**
 * Process multiple parts of the frame concurrently.
 */
#define AVFILTER_THREAD_SLICE (1 << 0)

typedef struct AVFilterInternal AVFilterInternal;

/** An instance of a filter */
struct AVFilterContext {
    const AVClass *av_class;        ///< needed for av_log() and filters common options

    const AVFilter *filter;         ///< the AVFilter of which this is an instance

    char *name;                     ///< name of this filter instance

    AVFilterPad   *input_pads;      ///< array of input pads
    AVFilterLink **inputs;          ///< array of pointers to input links
#if FF_API_FOO_COUNT
    unsigned input_count;           ///< @deprecated use nb_inputs
#endif
    unsigned    nb_inputs;          ///< number of input pads

    AVFilterPad   *output_pads;     ///< array of output pads
    AVFilterLink **outputs;         ///< array of pointers to output links
#if FF_API_FOO_COUNT
    unsigned output_count;          ///< @deprecated use nb_outputs
#endif
    unsigned    nb_outputs;         ///< number of output pads

    void *priv;                     ///< private data for use by the filter

    struct AVFilterGraph *graph;    ///< filtergraph this filter belongs to

    /**
     * Type of multithreading being allowed/used. A combination of
     * AVFILTER_THREAD_* flags.
     *
     * May be set by the caller before initializing the filter to forbid some
     * or all kinds of multithreading for this filter. The default is allowing
     * everything.
     *
     * When the filter is initialized, this field is combined using bit AND with
     * AVFilterGraph.thread_type to get the final mask used for determining
     * allowed threading types. I.e. a threading type needs to be set in both
     * to be allowed.
     *
     * After the filter is initialzed, libavfilter sets this field to the
     * threading type that is actually used (0 for no multithreading).
     */
    int thread_type;

    /**
     * An opaque struct for libavfilter internal use.
     */
    AVFilterInternal *internal;

    struct AVFilterCommand *command_queue;

    char *enable_str;               ///< enable expression string
    void *enable;                   ///< parsed expression (AVExpr*)
    double *var_values;             ///< variable values for the enable expression
    int is_disabled;                ///< the enabled state from the last expression evaluation
};

/**
 * A link between two filters. This contains pointers to the source and
 * destination filters between which this link exists, and the indexes of
 * the pads involved. In addition, this link also contains the parameters
 * which have been negotiated and agreed upon between the filter, such as
 * image dimensions, format, etc.
 */
struct AVFilterLink {
    AVFilterContext *src;       ///< source filter
    AVFilterPad *srcpad;        ///< output pad on the source filter

    AVFilterContext *dst;       ///< dest filter
    AVFilterPad *dstpad;        ///< input pad on the dest filter

    enum AVMediaType type;      ///< filter media type

    /* These parameters apply only to video */
    int w;                      ///< agreed upon image width
    int h;                      ///< agreed upon image height
    AVRational sample_aspect_ratio; ///< agreed upon sample aspect ratio
    /* These parameters apply only to audio */
    uint64_t channel_layout;    ///< channel layout of current buffer (see libavutil/channel_layout.h)
    int sample_rate;            ///< samples per second

    int format;                 ///< agreed upon media format

    /**
     * Define the time base used by the PTS of the frames/samples
     * which will pass through this link.
     * During the configuration stage, each filter is supposed to
     * change only the output timebase, while the timebase of the
     * input link is assumed to be an unchangeable property.
     */
    AVRational time_base;

    /*****************************************************************
     * All fields below this line are not part of the public API. They
     * may not be used outside of libavfilter and can be changed and
     * removed at will.
     * New public fields should be added right above.
     *****************************************************************
     */
    /**
     * Lists of formats and channel layouts supported by the input and output
     * filters respectively. These lists are used for negotiating the format
     * to actually be used, which will be loaded into the format and
     * channel_layout members, above, when chosen.
     *
     */
    AVFilterFormats *in_formats;
    AVFilterFormats *out_formats;

    /**
     * Lists of channel layouts and sample rates used for automatic
     * negotiation.
     */
    AVFilterFormats  *in_samplerates;
    AVFilterFormats *out_samplerates;
    struct AVFilterChannelLayouts  *in_channel_layouts;
    struct AVFilterChannelLayouts *out_channel_layouts;

    /**
     * Audio only, the destination filter sets this to a non-zero value to
     * request that buffers with the given number of samples should be sent to
     * it. AVFilterPad.needs_fifo must also be set on the corresponding input
     * pad.
     * Last buffer before EOF will be padded with silence.
     */
    int request_samples;

    /** stage of the initialization of the link properties (dimensions, etc) */
    enum {
        AVLINK_UNINIT = 0,      ///< not started
        AVLINK_STARTINIT,       ///< started, but incomplete
        AVLINK_INIT             ///< complete
    } init_state;

    struct AVFilterPool *pool;

    /**
     * Graph the filter belongs to.
     */
    struct AVFilterGraph *graph;

    /**
     * Current timestamp of the link, as defined by the most recent
     * frame(s), in AV_TIME_BASE units.
     */
    int64_t current_pts;

    /**
     * Index in the age array.
     */
    int age_index;

    /**
     * Frame rate of the stream on the link, or 1/0 if unknown;
     * if left to 0/0, will be automatically be copied from the first input
     * of the source filter if it exists.
     *
     * Sources should set it to the best estimation of the real frame rate.
     * Filters should update it if necessary depending on their function.
     * Sinks can use it to set a default output frame rate.
     * It is similar to the r_frame_rate field in AVStream.
     */
    AVRational frame_rate;

    /**
     * Buffer partially filled with samples to achieve a fixed/minimum size.
     */
    AVFrame *partial_buf;

    /**
     * Size of the partial buffer to allocate.
     * Must be between min_samples and max_samples.
     */
    int partial_buf_size;

    /**
     * Minimum number of samples to filter at once. If filter_frame() is
     * called with fewer samples, it will accumulate them in partial_buf.
     * This field and the related ones must not be changed after filtering
     * has started.
     * If 0, all related fields are ignored.
     */
    int min_samples;

    /**
     * Maximum number of samples to filter at once. If filter_frame() is
     * called with more samples, it will split them.
     */
    int max_samples;

    /**
     * The buffer reference currently being received across the link by the
     * destination filter. This is used internally by the filter system to
     * allow automatic copying of buffers which do not have sufficient
     * permissions for the destination. This should not be accessed directly
     * by the filters.
     */
    AVFilterBufferRef *cur_buf_copy;

    /**
     * True if the link is closed.
     * If set, all attemps of start_frame, filter_frame or request_frame
     * will fail with AVERROR_EOF, and if necessary the reference will be
     * destroyed.
     * If request_frame returns AVERROR_EOF, this flag is set on the
     * corresponding link.
     * It can be set also be set by either the source or the destination
     * filter.
     */
    int closed;

    /**
     * Number of channels.
     */
    int channels;

    /**
     * True if a frame is being requested on the link.
     * Used internally by the framework.
     */
    unsigned frame_requested;

    /**
     * Link processing flags.
     */
    unsigned flags;

    /**
     * Number of past frames sent through the link.
     */
    int64_t frame_count;
};

/**
 * Link two filters together.
 *
 * @param src    the source filter
 * @param srcpad index of the output pad on the source filter
 * @param dst    the destination filter
 * @param dstpad index of the input pad on the destination filter
 * @return       zero on success
 */
int avfilter_link(AVFilterContext *src, unsigned srcpad,
                  AVFilterContext *dst, unsigned dstpad);

/**
 * Free the link in *link, and set its pointer to NULL.
 */
void avfilter_link_free(AVFilterLink **link);

/**
 * Get the number of channels of a link.
 */
int avfilter_link_get_channels(AVFilterLink *link);

/**
 * Set the closed field of a link.
 */
void avfilter_link_set_closed(AVFilterLink *link, int closed);

/**
 * Negotiate the media format, dimensions, etc of all inputs to a filter.
 *
 * @param filter the filter to negotiate the properties for its inputs
 * @return       zero on successful negotiation
 */
int avfilter_config_links(AVFilterContext *filter);

#if FF_API_AVFILTERBUFFER
/**
 * Create a buffer reference wrapped around an already allocated image
 * buffer.
 *
 * @param data pointers to the planes of the image to reference
 * @param linesize linesizes for the planes of the image to reference
 * @param perms the required access permissions
 * @param w the width of the image specified by the data and linesize arrays
 * @param h the height of the image specified by the data and linesize arrays
 * @param format the pixel format of the image specified by the data and linesize arrays
 */
attribute_deprecated
AVFilterBufferRef *
avfilter_get_video_buffer_ref_from_arrays(uint8_t * const data[4], const int linesize[4], int perms,
                                          int w, int h, enum AVPixelFormat format);

/**
 * Create an audio buffer reference wrapped around an already
 * allocated samples buffer.
 *
 * See avfilter_get_audio_buffer_ref_from_arrays_channels() for a version
 * that can handle unknown channel layouts.
 *
 * @param data           pointers to the samples plane buffers
 * @param linesize       linesize for the samples plane buffers
 * @param perms          the required access permissions
 * @param nb_samples     number of samples per channel
 * @param sample_fmt     the format of each sample in the buffer to allocate
 * @param channel_layout the channel layout of the buffer
 */
attribute_deprecated
AVFilterBufferRef *avfilter_get_audio_buffer_ref_from_arrays(uint8_t **data,
                                                             int linesize,
                                                             int perms,
                                                             int nb_samples,
                                                             enum AVSampleFormat sample_fmt,
                                                             uint64_t channel_layout);
/**
 * Create an audio buffer reference wrapped around an already
 * allocated samples buffer.
 *
 * @param data           pointers to the samples plane buffers
 * @param linesize       linesize for the samples plane buffers
 * @param perms          the required access permissions
 * @param nb_samples     number of samples per channel
 * @param sample_fmt     the format of each sample in the buffer to allocate
 * @param channels       the number of channels of the buffer
 * @param channel_layout the channel layout of the buffer,
 *                       must be either 0 or consistent with channels
 */
attribute_deprecated
AVFilterBufferRef *avfilter_get_audio_buffer_ref_from_arrays_channels(uint8_t **data,
                                                                      int linesize,
                                                                      int perms,
                                                                      int nb_samples,
                                                                      enum AVSampleFormat sample_fmt,
                                                                      int channels,
                                                                      uint64_t channel_layout);

#endif


#define AVFILTER_CMD_FLAG_ONE   1 ///< Stop once a filter understood the command (for target=all for example), fast filters are favored automatically
#define AVFILTER_CMD_FLAG_FAST  2 ///< Only execute command when its fast (like a video out that supports contrast adjustment in hw)

/**
 * Make the filter instance process a command.
 * It is recommended to use avfilter_graph_send_command().
 */
int avfilter_process_command(AVFilterContext *filter, const char *cmd, const char *arg, char *res, int res_len, int flags);

/** Initialize the filter system. Register all builtin filters. */
void avfilter_register_all(void);

#if FF_API_OLD_FILTER_REGISTER
/** Uninitialize the filter system. Unregister all filters. */
attribute_deprecated
void avfilter_uninit(void);
#endif

/**
 * Register a filter. This is only needed if you plan to use
 * avfilter_get_by_name later to lookup the AVFilter structure by name. A
 * filter can still by instantiated with avfilter_graph_alloc_filter even if it
 * is not registered.
 *
 * @param filter the filter to register
 * @return 0 if the registration was successful, a negative value
 * otherwise
 */
int avfilter_register(AVFilter *filter);

/**
 * Get a filter definition matching the given name.
 *
 * @param name the filter name to find
 * @return     the filter definition, if any matching one is registered.
 *             NULL if none found.
 */
AVFilter *avfilter_get_by_name(const char *name);

/**
 * Iterate over all registered filters.
 * @return If prev is non-NULL, next registered filter after prev or NULL if
 * prev is the last filter. If prev is NULL, return the first registered filter.
 */
const AVFilter *avfilter_next(const AVFilter *prev);

#if FF_API_OLD_FILTER_REGISTER
/**
 * If filter is NULL, returns a pointer to the first registered filter pointer,
 * if filter is non-NULL, returns the next pointer after filter.
 * If the returned pointer points to NULL, the last registered filter
 * was already reached.
 * @deprecated use avfilter_next()
 */
attribute_deprecated
AVFilter **av_filter_next(AVFilter **filter);
#endif

#if FF_API_AVFILTER_OPEN
/**
 * Create a filter instance.
 *
 * @param filter_ctx put here a pointer to the created filter context
 * on success, NULL on failure
 * @param filter    the filter to create an instance of
 * @param inst_name Name to give to the new instance. Can be NULL for none.
 * @return >= 0 in case of success, a negative error code otherwise
 * @deprecated use avfilter_graph_alloc_filter() instead
 */
attribute_deprecated
int avfilter_open(AVFilterContext **filter_ctx, AVFilter *filter, const char *inst_name);
#endif


#if FF_API_AVFILTER_INIT_FILTER
/**
 * Initialize a filter.
 *
 * @param filter the filter to initialize
 * @param args   A string of parameters to use when initializing the filter.
 *               The format and meaning of this string varies by filter.
 * @param opaque Any extra non-string data needed by the filter. The meaning
 *               of this parameter varies by filter.
 * @return       zero on success
 */
attribute_deprecated
int avfilter_init_filter(AVFilterContext *filter, const char *args, void *opaque);
#endif

/**
 * Initialize a filter with the supplied parameters.
 *
 * @param ctx  uninitialized filter context to initialize
 * @param args Options to initialize the filter with. This must be a
 *             ':'-separated list of options in the 'key=value' form.
 *             May be NULL if the options have been set directly using the
 *             AVOptions API or there are no options that need to be set.
 * @return 0 on success, a negative AVERROR on failure
 */
int avfilter_init_str(AVFilterContext *ctx, const char *args);

/**
 * Initialize a filter with the supplied dictionary of options.
 *
 * @param ctx     uninitialized filter context to initialize
 * @param options An AVDictionary filled with options for this filter. On
 *                return this parameter will be destroyed and replaced with
 *                a dict containing options that were not found. This dictionary
 *                must be freed by the caller.
 *                May be NULL, then this function is equivalent to
 *                avfilter_init_str() with the second parameter set to NULL.
 * @return 0 on success, a negative AVERROR on failure
 *
 * @note This function and avfilter_init_str() do essentially the same thing,
 * the difference is in manner in which the options are passed. It is up to the
 * calling code to choose whichever is more preferable. The two functions also
 * behave differently when some of the provided options are not declared as
 * supported by the filter. In such a case, avfilter_init_str() will fail, but
 * this function will leave those extra options in the options AVDictionary and
 * continue as usual.
 */
int avfilter_init_dict(AVFilterContext *ctx, AVDictionary **options);

/**
 * Free a filter context. This will also remove the filter from its
 * filtergraph's list of filters.
 *
 * @param filter the filter to free
 */
void avfilter_free(AVFilterContext *filter);

/**
 * Insert a filter in the middle of an existing link.
 *
 * @param link the link into which the filter should be inserted
 * @param filt the filter to be inserted
 * @param filt_srcpad_idx the input pad on the filter to connect
 * @param filt_dstpad_idx the output pad on the filter to connect
 * @return     zero on success
 */
int avfilter_insert_filter(AVFilterLink *link, AVFilterContext *filt,
                           unsigned filt_srcpad_idx, unsigned filt_dstpad_idx);

#if FF_API_AVFILTERBUFFER
/**
 * Copy the frame properties of src to dst, without copying the actual
 * image data.
 *
 * @return 0 on success, a negative number on error.
 */
attribute_deprecated
int avfilter_copy_frame_props(AVFilterBufferRef *dst, const AVFrame *src);

/**
 * Copy the frame properties and data pointers of src to dst, without copying
 * the actual data.
 *
 * @return 0 on success, a negative number on error.
 */
attribute_deprecated
int avfilter_copy_buf_props(AVFrame *dst, const AVFilterBufferRef *src);
#endif

/**
 * @return AVClass for AVFilterContext.
 *
 * @see av_opt_find().
 */
const AVClass *avfilter_get_class(void);

typedef struct AVFilterGraphInternal AVFilterGraphInternal;

typedef struct AVFilterGraph {
    const AVClass *av_class;
#if FF_API_FOO_COUNT
    attribute_deprecated
    unsigned filter_count_unused;
#endif
    AVFilterContext **filters;
#if !FF_API_FOO_COUNT
    unsigned nb_filters;
#endif

    char *scale_sws_opts; ///< sws options to use for the auto-inserted scale filters
    char *resample_lavr_opts;   ///< libavresample options to use for the auto-inserted resample filters
#if FF_API_FOO_COUNT
    unsigned nb_filters;
#endif

    /**
     * Type of multithreading allowed for filters in this graph. A combination
     * of AVFILTER_THREAD_* flags.
     *
     * May be set by the caller at any point, the setting will apply to all
     * filters initialized after that. The default is allowing everything.
     *
     * When a filter in this graph is initialized, this field is combined using
     * bit AND with AVFilterContext.thread_type to get the final mask used for
     * determining allowed threading types. I.e. a threading type needs to be
     * set in both to be allowed.
     */
    int thread_type;

    /**
     * Maximum number of threads used by filters in this graph. May be set by
     * the caller before adding any filters to the filtergraph. Zero (the
     * default) means that the number of threads is determined automatically.
     */
    int nb_threads;

    /**
     * Opaque object for libavfilter internal use.
     */
    AVFilterGraphInternal *internal;

    char *aresample_swr_opts; ///< swr options to use for the auto-inserted aresample filters, Access ONLY through AVOptions

    /**
     * Private fields
     *
     * The following fields are for internal use only.
     * Their type, offset, number and semantic can change without notice.
     */

    AVFilterLink **sink_links;
    int sink_links_count;

    unsigned disable_auto_convert;
} AVFilterGraph;

/**
 * Allocate a filter graph.
 */
AVFilterGraph *avfilter_graph_alloc(void);

/**
 * Create a new filter instance in a filter graph.
 *
 * @param graph graph in which the new filter will be used
 * @param filter the filter to create an instance of
 * @param name Name to give to the new instance (will be copied to
 *             AVFilterContext.name). This may be used by the caller to identify
 *             different filters, libavfilter itself assigns no semantics to
 *             this parameter. May be NULL.
 *
 * @return the context of the newly created filter instance (note that it is
 *         also retrievable directly through AVFilterGraph.filters or with
 *         avfilter_graph_get_filter()) on success or NULL or failure.
 */
AVFilterContext *avfilter_graph_alloc_filter(AVFilterGraph *graph,
                                             const AVFilter *filter,
                                             const char *name);

/**
 * Get a filter instance with name name from graph.
 *
 * @return the pointer to the found filter instance or NULL if it
 * cannot be found.
 */
AVFilterContext *avfilter_graph_get_filter(AVFilterGraph *graph, char *name);

#if FF_API_AVFILTER_OPEN
/**
 * Add an existing filter instance to a filter graph.
 *
 * @param graphctx  the filter graph
 * @param filter the filter to be added
 *
 * @deprecated use avfilter_graph_alloc_filter() to allocate a filter in a
 * filter graph
 */
attribute_deprecated
int avfilter_graph_add_filter(AVFilterGraph *graphctx, AVFilterContext *filter);
#endif

/**
 * Create and add a filter instance into an existing graph.
 * The filter instance is created from the filter filt and inited
 * with the parameters args and opaque.
 *
 * In case of success put in *filt_ctx the pointer to the created
 * filter instance, otherwise set *filt_ctx to NULL.
 *
 * @param name the instance name to give to the created filter instance
 * @param graph_ctx the filter graph
 * @return a negative AVERROR error code in case of failure, a non
 * negative value otherwise
 */
int avfilter_graph_create_filter(AVFilterContext **filt_ctx, AVFilter *filt,
                                 const char *name, const char *args, void *opaque,
                                 AVFilterGraph *graph_ctx);

/**
 * Enable or disable automatic format conversion inside the graph.
 *
 * Note that format conversion can still happen inside explicitly inserted
 * scale and aresample filters.
 *
 * @param flags  any of the AVFILTER_AUTO_CONVERT_* constants
 */
void avfilter_graph_set_auto_convert(AVFilterGraph *graph, unsigned flags);

enum {
    AVFILTER_AUTO_CONVERT_ALL  =  0, /**< all automatic conversions enabled */
    AVFILTER_AUTO_CONVERT_NONE = -1, /**< all automatic conversions disabled */
};

/**
 * Check validity and configure all the links and formats in the graph.
 *
 * @param graphctx the filter graph
 * @param log_ctx context used for logging
 * @return 0 in case of success, a negative AVERROR code otherwise
 */
int avfilter_graph_config(AVFilterGraph *graphctx, void *log_ctx);

/**
 * Free a graph, destroy its links, and set *graph to NULL.
 * If *graph is NULL, do nothing.
 */
void avfilter_graph_free(AVFilterGraph **graph);

/**
 * A linked-list of the inputs/outputs of the filter chain.
 *
 * This is mainly useful for avfilter_graph_parse() / avfilter_graph_parse2(),
 * where it is used to communicate open (unlinked) inputs and outputs from and
 * to the caller.
 * This struct specifies, per each not connected pad contained in the graph, the
 * filter context and the pad index required for establishing a link.
 */
typedef struct AVFilterInOut {
    /** unique name for this input/output in the list */
    char *name;

    /** filter context associated to this input/output */
    AVFilterContext *filter_ctx;

    /** index of the filt_ctx pad to use for linking */
    int pad_idx;

    /** next input/input in the list, NULL if this is the last */
    struct AVFilterInOut *next;
} AVFilterInOut;

/**
 * Allocate a single AVFilterInOut entry.
 * Must be freed with avfilter_inout_free().
 * @return allocated AVFilterInOut on success, NULL on failure.
 */
AVFilterInOut *avfilter_inout_alloc(void);

/**
 * Free the supplied list of AVFilterInOut and set *inout to NULL.
 * If *inout is NULL, do nothing.
 */
void avfilter_inout_free(AVFilterInOut **inout);

/**
 * Add a graph described by a string to a graph.
 *
 * @param graph   the filter graph where to link the parsed graph context
 * @param filters string to be parsed
 * @param inputs  pointer to a linked list to the inputs of the graph, may be NULL.
 *                If non-NULL, *inputs is updated to contain the list of open inputs
 *                after the parsing, should be freed with avfilter_inout_free().
 * @param outputs pointer to a linked list to the outputs of the graph, may be NULL.
 *                If non-NULL, *outputs is updated to contain the list of open outputs
 *                after the parsing, should be freed with avfilter_inout_free().
 * @return non negative on success, a negative AVERROR code on error
 */
int avfilter_graph_parse(AVFilterGraph *graph, const char *filters,
                         AVFilterInOut **inputs, AVFilterInOut **outputs,
                         void *log_ctx);

/**
 * Add a graph described by a string to a graph.
 *
 * @param[in]  graph   the filter graph where to link the parsed graph context
 * @param[in]  filters string to be parsed
 * @param[out] inputs  a linked list of all free (unlinked) inputs of the
 *                     parsed graph will be returned here. It is to be freed
 *                     by the caller using avfilter_inout_free().
 * @param[out] outputs a linked list of all free (unlinked) outputs of the
 *                     parsed graph will be returned here. It is to be freed by the
 *                     caller using avfilter_inout_free().
 * @return zero on success, a negative AVERROR code on error
 *
 * @note the difference between avfilter_graph_parse2() and
 * avfilter_graph_parse() is that in avfilter_graph_parse(), the caller provides
 * the lists of inputs and outputs, which therefore must be known before calling
 * the function. On the other hand, avfilter_graph_parse2() \em returns the
 * inputs and outputs that are left unlinked after parsing the graph and the
 * caller then deals with them. Another difference is that in
 * avfilter_graph_parse(), the inputs parameter describes inputs of the
 * <em>already existing</em> part of the graph; i.e. from the point of view of
 * the newly created part, they are outputs. Similarly the outputs parameter
 * describes outputs of the already existing filters, which are provided as
 * inputs to the parsed filters.
 * avfilter_graph_parse2() takes the opposite approach -- it makes no reference
 * whatsoever to already existing parts of the graph and the inputs parameter
 * will on return contain inputs of the newly parsed part of the graph.
 * Analogously the outputs parameter will contain outputs of the newly created
 * filters.
 */
int avfilter_graph_parse2(AVFilterGraph *graph, const char *filters,
                          AVFilterInOut **inputs,
                          AVFilterInOut **outputs);

/**
 * Send a command to one or more filter instances.
 *
 * @param graph  the filter graph
 * @param target the filter(s) to which the command should be sent
 *               "all" sends to all filters
 *               otherwise it can be a filter or filter instance name
 *               which will send the command to all matching filters.
 * @param cmd    the command to send, for handling simplicity all commands must be alphanumeric only
 * @param arg    the argument for the command
 * @param res    a buffer with size res_size where the filter(s) can return a response.
 *
 * @returns >=0 on success otherwise an error code.
 *              AVERROR(ENOSYS) on unsupported commands
 */
int avfilter_graph_send_command(AVFilterGraph *graph, const char *target, const char *cmd, const char *arg, char *res, int res_len, int flags);

/**
 * Queue a command for one or more filter instances.
 *
 * @param graph  the filter graph
 * @param target the filter(s) to which the command should be sent
 *               "all" sends to all filters
 *               otherwise it can be a filter or filter instance name
 *               which will send the command to all matching filters.
 * @param cmd    the command to sent, for handling simplicity all commands must be alphanummeric only
 * @param arg    the argument for the command
 * @param ts     time at which the command should be sent to the filter
 *
 * @note As this executes commands after this function returns, no return code
 *       from the filter is provided, also AVFILTER_CMD_FLAG_ONE is not supported.
 */
int avfilter_graph_queue_command(AVFilterGraph *graph, const char *target, const char *cmd, const char *arg, int flags, double ts);


/**
 * Dump a graph into a human-readable string representation.
 *
 * @param graph    the graph to dump
 * @param options  formatting options; currently ignored
 * @return  a string, or NULL in case of memory allocation failure;
 *          the string must be freed using av_free
 */
char *avfilter_graph_dump(AVFilterGraph *graph, const char *options);

/**
 * Request a frame on the oldest sink link.
 *
 * If the request returns AVERROR_EOF, try the next.
 *
 * Note that this function is not meant to be the sole scheduling mechanism
 * of a filtergraph, only a convenience function to help drain a filtergraph
 * in a balanced way under normal circumstances.
 *
 * Also note that AVERROR_EOF does not mean that frames did not arrive on
 * some of the sinks during the process.
 * When there are multiple sink links, in case the requested link
 * returns an EOF, this may cause a filter to flush pending frames
 * which are sent to another sink link, although unrequested.
 *
 * @return  the return value of ff_request_frame(),
 *          or AVERROR_EOF if all links returned AVERROR_EOF
 */
int avfilter_graph_request_oldest(AVFilterGraph *graph);

/**
 * @}
 */

#endif /* AVFILTER_AVFILTER_H */<|MERGE_RESOLUTION|>--- conflicted
+++ resolved
@@ -562,11 +562,6 @@
     void (*uninit)(AVFilterContext *ctx);
 
     /**
-<<<<<<< HEAD
-     * Queries formats/layouts supported by the filter and its pads, and sets
-     * the in_formats/in_chlayouts for links connected to its output pads,
-     * and out_formats/out_chlayouts for links connected to its input pads.
-=======
      * Query formats supported by the filter on its inputs and outputs.
      *
      * This callback is called after the filter is initialized (so the inputs
@@ -584,7 +579,6 @@
      * This callback may be NULL for filters with one input, in which case
      * libavfilter assumes that it supports all input formats and preserves
      * them on output.
->>>>>>> 8b7dffc2
      *
      * @return zero on success, a negative value corresponding to an
      * AVERROR code otherwise
