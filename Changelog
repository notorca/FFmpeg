Entries are sorted chronologically from oldest to youngest within each release,
releases are sorted from youngest to oldest.

<<<<<<< HEAD
version <next>:
=======
version 9.8:
- indeo: Check for reference when inheriting motion vectors
- indeo: Properly forward the error codes
- mjpeg: Check the unescaped size for overflows
- wmapro: Error out on impossible scale factor offsets
- wmapro: Check the min_samples_per_subframe
- wmapro: Return early on unsupported condition
- wmapro: Check num_vec_coeffs against the actual available buffer
- wmapro: Make sure there is room to store the current packet
- lavc: Move put_bits_left in put_bits.h
- 4xm: Do not overread the source buffer in decode_p_block
- 4xm: Check bitstream_size boundary before using it

version 9.7:
>>>>>>> c8fb5d0f

Most of the following fixes resulted from test samples that the Google
Security Team has kindly made available to us:

- 4xm: fix several programming errors to avoid crashes, etc.
- apetag: use int64_t for filesize
- jpegls: Fix invalid writes to memory
- ljpeg: use the correct number of components in YUV
- mjpeg: Validate sampling factors
- mjpegdec: properly report unsupported disabled features
- mjpegdec: validate parameters in mjpeg_decode_scan_progressive_ac
- mpegvideo: allocate sufficiently large scratch buffer for interlaced vid
- pixdesc: mark gray8 as pseudopal
- smacker: fix several programming errors to avoid crashes, etc.
- tiff: do not overread the source buffer
- vmd: drop incomplete chunks and spurious samples
- vmdav: convert to bytestream2 to avoid invalid reads and writes
- wavpack: check packet size early
- wavpack: use bytestream2 in wavpack_decode_block
- wavpack: validate samples size parsed in wavpack_decode_block

- aac: check the maximum number of channels to avoid invalid writes
- indeo3: fix off by one in MV validity check
- id3v2: check for end of file while unescaping tags to avoid invalid
  writes, reported by Google Security Team
- afifo: fix request_samples on the last frame in certain cases
- hls, segment: fix splitting for audio-only streams
- wav: Always seek to an even offset, Bug #500, LP: #1174737
- swscale: Use alpha from the right row in yuva2rgba_c, Bug #504
- indeo3: use unaligned reads on reference blocks, Bug #503
- oma: properly forward errors in oma_read_packet
- af_asyncts: fix offset calculation
- proresdec: support mixed interlaced/non-interlaced content

Most of the following fixes resulted from test samples that the Google
Security Team has kindly made available to us:

- af_channelmap: sanity check input channel indices in all cases
- avfiltergraph: check for sws opts being non-NULL before using them
- bmv: check for len being valid in bmv_decode_frame()
- configure: Enable hwaccels without external dependencies by default
- dfa: check for invalid access in decode_wdlt()
- id3v2: pad the APIC packets as required by lavc
- indeo3: check motion vectors
- indeo3: fix data size check
- indeo3: switch parsing the header to bytestream2
- lavf: make sure stream probe data gets freed
- matroska: Update the available size after lace parsing
- matroska: fix a corner case in ebml-lace parsing
- matroska: pass the lace size to the matroska_parse_rm_audio
- mp3dec: fallback to generic seeking when a TOC is not present
- oggdec: fix faulty cleanup prototype
- oma: Validate sample rates
- qdm2: check that the FFT size is a power of 2
- riff: check for eof if chunk size and code are 0 to prevent an infinite loop
- rv10: check that extradata is large enough
- svq1dec: check that the reference frame has the same dimensions as the current one
- svq1dec: clip motion vectors to the frame size
- xmv: check audio track parameters validity
- xmv: do not leak memory in the error paths in xmv_read_header()
- atrac3: avoid oversized shifting in decode_bytes()
- eamad: allocate a dummy reference frame when the real one is missing
- ffv1: fix calculating slice dimensions for version 2
- flacdec: simplify bounds checking in flac_probe()
- h264: check for luma and chroma bit dept being equal (CVE-2013-2277)
- hqdn3d: Fix out of array read in LOWPASS
- iff: validate CMAP palette size (CVE-2013-2495)
- ivi_common: do not call MC for intra frames when dc_transform is unset
- libmp3lame: use the correct remaining buffer size when flushing
- lzo: fix overflow checking in copy_backptr()
- mp3dec: Fix VBR bit rate parsing
- png: use av_mallocz_array() for the zlib zalloc function
- roqvideodec: fix a potential infinite loop in roqvideo_decode_frame()
- shorten: fix various programming mistakes
- vf_gradfun: fix uninitialized variable use
- vf_hqdn3d: fix uninitialized variable use
- vmdaudio: fix invalid reads when packet size is not a multiple of chunk size
- wmadec: require block_align to be set
- wmaprodec: require block_align to be set
- wmaprodec: return an error, not 0, when the input is too small
- xxan: fix invalid memory access in xan_decode_frame_type0()
- h264: fix deadlocks with broken/fuzzed files
- flvdec: make decoder more robust
- vorbisdec: fix buffer overflow (CVE-2013-0894)
- ac3dec: validate channel output mode against channel count
- doc: minor improvements
- loco: check that there is data left after decoding a plane.
- mov: use the format context for logging.
- lagarith: avoid infinite loop in lag_rac_refill() with corrupted files
- flicvideo: avoid an infinite loop in byte run compression
- av_memcpy_backptr: avoid an infinite loop for back = 0
- mlpdec: do not try to allocate a zero-sized output buffer.
- qtrle: add more checks against pixel_ptr being negative.
- 4xm: check the return value of read_huffman_tables().
- cavs: initialize various context tables, avoids crashes with corrupted files
- x86/H.264: Don't use redzone in AVX h264_deblock on Win64
- VQA video: check chunk sizes before reading chunks
- RoQ video decoder: check dimensions validity
- QDM2: check array index before use, fix out of array accesses
- mpegvideo: Do REBASE_PICTURE with byte pointers
- SVQ3: unbreak decoding
- libopencore-amrwb: Make AMR-WB ifdeffery more precise
- libopencore-amr: Conditionally compile decoder and encoder bits
- arm: Fall back to runtime cpu feature detection via /proc/cpuinfo
- xxan: properly handle odd heights
- msrledec: check bounds before constructing a possibly invalid pointer (CVE-2496)
- qtrle: fix the topmost line for 1bit
- aasc: fix output for msrle compression
- yop: check for input overreads
- yop: check that extradata is large enough
- fraps: fix off-by one bug for version 1
- vf_delogo: fix copying the input frame
- vf_delogo: fix an uninitialized read
- dnxhdenc: fix invalid reads in dnxhd_mb_var_thread()
- ATRAC3: use correct loop variable in add_tonal_components()
- MLP: store the channel layout for each substream
- MLP decoder: TrueHD: use Libav channel order
- x86: ac3: Fix HAVE_MMXEXT condition to only refer to external assembly
- arm: vp8: Fix the plain-armv6 version of vp8_luma_dc_wht
- lavr: call mix_function_init() in ff_audio_mix_set_matrix()
- rtpenc_chain: Use the original AVFormatContext for getting payload type
- rtp: Make sure the output format pointer is set
- rtp: Make sure priv_data is set before reading it
- videodsp_armv5te: remove #if HAVE_ARMV5TE_EXTERNAL
- get_bits: change the failure condition in init_get_bits
- mpegvideo: fix loop condition in draw_line()
- fate: update ref after rv30_loop_filter fix
- RV30: fix masking in rv30_loop_filter()
- libcdio: support recent cdio-paranoia
- Theora: Skip zero-sized headers
- H.264: add 3 pixels below for subpixel filter wait position
- H.264: fix ff_generate_sliding_window_mmcos() prototype
- H.264: don't clobber mmco opcode tables for non-first slice headers
- libx264: use the library specific default rc_initial_buffer_occupancy
- lavc: set the default rc_initial_buffer_occupancy
- lavc: introduce the convenience function init_get_bits8
- lavc: check for overflow in init_get_bits
- configure: enable pic for shared libs on AArch64
- zmbv: Reset the decoder on keyframe errors
- VC1 decoder: prevent a crash due missing pred_flag parameter
- matroska: Fix use after free
- VP3: Fix double free in vp3_decode_end()
- Fix a crash on windows platforms related to automatic stack alignment
  in libavresample
- Fix memleaks in the Ogg demuxer. Related to CVE-2012-2882


version 1.1:

- stream disposition information printing in ffprobe
- filter for loudness analysis following EBU R128
- Opus encoder using libopus
- ffprobe -select_streams option
- Pinnacle TARGA CineWave YUV16 decoder
- TAK demuxer, decoder and parser
- DTS-HD demuxer
- remove -same_quant, it hasn't worked for years
- FFM2 support
- X-Face image encoder and decoder
- 24-bit FLAC encoding
- multi-channel ALAC encoding up to 7.1
- metadata (INFO tag) support in WAV muxer
- subtitles raw text decoder
- support for building DLLs using MSVC
- LVF demuxer
- ffescape tool
- metadata (info chunk) support in CAF muxer
- field filter ported from libmpcodecs
- AVR demuxer
- geq filter ported from libmpcodecs
- remove ffserver daemon mode
- AST muxer/demuxer
- new expansion syntax for drawtext
- BRender PIX image decoder
- ffprobe -show_entries option
- ffprobe -sections option
- ADPCM IMA Dialogic decoder
- BRSTM demuxer
- animated GIF decoder and demuxer
- PVF demuxer
- subtitles filter
- IRCAM muxer/demuxer
- Paris Audio File demuxer
- Virtual concatenation demuxer
- VobSub demuxer
- JSON captions for TED talks decoding support
- SOX Resampler support in libswresample
- aselect filter
- SGI RLE 8-bit decoder
- Silicon Graphics Motion Video Compressor 1 & 2 decoder
- Silicon Graphics Movie demuxer
- apad filter
- Resolution & pixel format change support with multithreading for H.264
- documentation split into per-component manuals
- pp (postproc) filter ported from MPlayer
- NIST Sphere demuxer
- MPL2, VPlayer, MPlayer, AQTitle, PJS and SubViewer v1 subtitles demuxers and decoders
- Sony Wave64 muxer
- adobe and limelight publisher authentication in RTMP
- data: URI scheme
- support building on the Plan 9 operating system
- kerndeint filter ported from MPlayer
- histeq filter ported from VirtualDub
- Megalux Frame demuxer
- 012v decoder
- Improved AVC Intra decoding support


version 1.0:

- INI and flat output in ffprobe
- Scene detection in libavfilter
- Indeo Audio decoder
- channelsplit audio filter
- setnsamples audio filter
- atempo filter
- ffprobe -show_data option
- RTMPT protocol support
- iLBC encoding/decoding via libilbc
- Microsoft Screen 1 decoder
- join audio filter
- audio channel mapping filter
- Microsoft ATC Screen decoder
- RTSP listen mode
- TechSmith Screen Codec 2 decoder
- AAC encoding via libfdk-aac
- Microsoft Expression Encoder Screen decoder
- RTMPS protocol support
- RTMPTS protocol support
- RTMPE protocol support
- RTMPTE protocol support
- showwaves and showspectrum filter
- LucasArts SMUSH playback support
- SAMI, RealText and SubViewer demuxers and decoders
- Heart Of Darkness PAF playback support
- iec61883 device
- asettb filter
- new option: -progress
- 3GPP Timed Text encoder/decoder
- GeoTIFF decoder support
- ffmpeg -(no)stdin option
- Opus decoder using libopus
- caca output device using libcaca
- alphaextract and alphamerge filters
- concat filter
- flite filter
- Canopus Lossless Codec decoder
- bitmap subtitles in filters (experimental and temporary)
- MP2 encoding via TwoLAME
- bmp parser
- smptebars source
- asetpts filter
- hue filter
- ICO muxer
- SubRip encoder and decoder without embedded timing
- edge detection filter
- framestep filter
- ffmpeg -shortest option is now per-output file
  -pass and -passlogfile are now per-output stream
- volume measurement filter
- Ut Video encoder
- Microsoft Screen 2 decoder
- smartblur filter ported from MPlayer
- CPiA decoder
- decimate filter ported from MPlayer
- RTP depacketization of JPEG
- Smooth Streaming live segmenter muxer
- F4V muxer
- sendcmd and asendcmd filters
- WebVTT demuxer and decoder (simple tags supported)
- RTP packetization of JPEG
- faststart option in the MOV/MP4 muxer
- support for building with MSVC


version 0.11:

- Fixes: CVE-2012-2772, CVE-2012-2774, CVE-2012-2775, CVE-2012-2776, CVE-2012-2777,
         CVE-2012-2779, CVE-2012-2782, CVE-2012-2783, CVE-2012-2784, CVE-2012-2785,
         CVE-2012-2786, CVE-2012-2787, CVE-2012-2788, CVE-2012-2789, CVE-2012-2790,
         CVE-2012-2791, CVE-2012-2792, CVE-2012-2793, CVE-2012-2794, CVE-2012-2795,
         CVE-2012-2796, CVE-2012-2797, CVE-2012-2798, CVE-2012-2799, CVE-2012-2800,
         CVE-2012-2801, CVE-2012-2802, CVE-2012-2803, CVE-2012-2804,
- v408 Quicktime and Microsoft AYUV Uncompressed 4:4:4:4 encoder and decoder
- setfield filter
- CDXL demuxer and decoder
- Apple ProRes encoder
- ffprobe -count_packets and -count_frames options
- Sun Rasterfile Encoder
- ID3v2 attached pictures reading and writing
- WMA Lossless decoder
- bluray protocol
- blackdetect filter
- libutvideo encoder wrapper (--enable-libutvideo)
- swapuv filter
- bbox filter
- XBM encoder and decoder
- RealAudio Lossless decoder
- ZeroCodec decoder
- tile video filter
- Metal Gear Solid: The Twin Snakes demuxer
- OpenEXR image decoder
- removelogo filter
- drop support for ffmpeg without libavfilter
- drawtext video filter: fontconfig support
- ffmpeg -benchmark_all option
- super2xsai filter ported from libmpcodecs
- add libavresample audio conversion library for compatibility
- MicroDVD decoder
- Avid Meridien (AVUI) encoder and decoder
- accept + prefix to -pix_fmt option to disable automatic conversions.
- complete audio filtering in libavfilter and ffmpeg
- add fps filter
- vorbis parser
- png parser
- audio mix filter
- ffv1: support (draft) version 1.3


version 0.10:

- Fixes: CVE-2011-3929, CVE-2011-3934, CVE-2011-3935, CVE-2011-3936,
         CVE-2011-3937, CVE-2011-3940, CVE-2011-3941, CVE-2011-3944,
         CVE-2011-3945, CVE-2011-3946, CVE-2011-3947, CVE-2011-3949,
         CVE-2011-3950, CVE-2011-3951, CVE-2011-3952
- v410 Quicktime Uncompressed 4:4:4 10-bit encoder and decoder
- SBaGen (SBG) binaural beats script demuxer
- OpenMG Audio muxer
- Timecode extraction in DV and MOV
- thumbnail video filter
- XML output in ffprobe
- asplit audio filter
- tinterlace video filter
- astreamsync audio filter
- amerge audio filter
- ISMV (Smooth Streaming) muxer
- GSM audio parser
- SMJPEG muxer
- XWD encoder and decoder
- Automatic thread count based on detection number of (available) CPU cores
- y41p Brooktree Uncompressed 4:1:1 12-bit encoder and decoder
- ffprobe -show_error option
- Avid 1:1 10-bit RGB Packer codec
- v308 Quicktime Uncompressed 4:4:4 encoder and decoder
- yuv4 libquicktime packed 4:2:0 encoder and decoder
- ffprobe -show_frames option
- silencedetect audio filter
- ffprobe -show_program_version, -show_library_versions, -show_versions options
- rv34: frame-level multi-threading
- optimized iMDCT transform on x86 using SSE for for mpegaudiodec
- Improved PGS subtitle decoder
- dumpgraph option to lavfi device
- r210 and r10k encoders
- ffwavesynth decoder
- aviocat tool
- ffeval tool


version 0.9:

- openal input device added
- boxblur filter added
- BWF muxer
- Flash Screen Video 2 decoder
- lavfi input device added
- added avconv, which is almost the same for now, except
for a few incompatible changes in the options, which will hopefully make them
easier to use. The changes are:
    * The options placement is now strictly enforced! While in theory the
      options for ffmpeg should be given in [input options] -i INPUT [output
      options] OUTPUT order, in practice it was possible to give output options
      before the -i and it mostly worked. Except when it didn't - the behavior was
      a bit inconsistent. In avconv, it is not possible to mix input and output
      options. All non-global options are reset after an input or output filename.
    * All per-file options are now truly per-file - they apply only to the next
      input or output file and specifying different values for different files
      will now work properly (notably -ss and -t options).
    * All per-stream options are now truly per-stream - it is possible to
      specify which stream(s) should a given option apply to. See the Stream
      specifiers section in the avconv manual for details.
    * In ffmpeg some options (like -newvideo/-newaudio/...) are irregular in the
      sense that they're specified after the output filename instead of before,
      like all other options. In avconv this irregularity is removed, all options
      apply to the next input or output file.
    * -newvideo/-newaudio/-newsubtitle options were removed. Not only were they
      irregular and highly confusing, they were also redundant. In avconv the -map
      option will create new streams in the output file and map input streams to
      them. E.g. avconv -i INPUT -map 0 OUTPUT will create an output stream for
      each stream in the first input file.
    * The -map option now has slightly different and more powerful syntax:
        + Colons (':') are used to separate file index/stream type/stream index
          instead of dots. Comma (',') is used to separate the sync stream instead
          of colon.. This is done for consistency with other options.
        + It's possible to specify stream type. E.g. -map 0:a:2 creates an
          output stream from the third input audio stream.
        + Omitting the stream index now maps all the streams of the given type,
          not just the first. E.g. -map 0:s creates output streams for all the
          subtitle streams in the first input file.
        + Since -map can now match multiple streams, negative mappings were
          introduced. Negative mappings disable some streams from an already
          defined map. E.g. '-map 0 -map -0:a:1' means 'create output streams for
          all the stream in the first input file, except for the second audio
          stream'.
    * There is a new option -c (or -codec) for choosing the decoder/encoder to
      use, which allows to precisely specify target stream(s) consistently with
      other options. E.g. -c:v lib264 sets the codec for all video streams, -c:a:0
      libvorbis sets the codec for the first audio stream and -c copy copies all
      the streams without reencoding. Old -vcodec/-acodec/-scodec options are now
      aliases to -c:v/a/s
    * It is now possible to precisely specify which stream should an AVOption
      apply to. E.g. -b:v:0 2M sets the bitrate for the first video stream, while
      -b:a 128k sets the bitrate for all audio streams. Note that the old -ab 128k
      syntax is deprecated and will stop working soon.
    * -map_chapters now takes only an input file index and applies to the next
      output file. This is consistent with how all the other options work.
    * -map_metadata now takes only an input metadata specifier and applies to
      the next output file. Output metadata specifier is now part of the option
      name, similarly to the AVOptions/map/codec feature above.
    * -metadata can now be used to set metadata on streams and chapters, e.g.
      -metadata:s:1 language=eng sets the language of the first stream to 'eng'.
      This made -vlang/-alang/-slang options redundant, so they were removed.
    * -qscale option now uses stream specifiers and applies to all streams, not
      just video. I.e. plain -qscale number would now apply to all streams. To get
      the old behavior, use -qscale:v. Also there is now a shortcut -q for -qscale
      and -aq is now an alias for -q:a.
    * -vbsf/-absf/-sbsf options were removed and replaced by a -bsf option which
      uses stream specifiers. Use -bsf:v/a/s instead of the old options.
    * -itsscale option now uses stream specifiers, so its argument is only the
      scale parameter.
    * -intra option was removed, use -g 0 for the same effect.
    * -psnr option was removed, use -flags +psnr for the same effect.
    * -vf option is now an alias to the new -filter option, which uses stream specifiers.
    * -vframes/-aframes/-dframes options are now aliases to the new -frames option.
    * -vtag/-atag/-stag options are now aliases to the new -tag option.
- XMV demuxer
- LOAS demuxer
- ashowinfo filter added
- Windows Media Image decoder
- amovie source added
- LATM muxer/demuxer
- Speex encoder via libspeex
- JSON output in ffprobe
- WTV muxer
- Optional C++ Support (needed for libstagefright)
- H.264 Decoding on Android via Stagefright
- Prores decoder
- BIN/XBIN/ADF/IDF text file decoder
- aconvert audio filter added
- audio support to lavfi input device added
- libcdio-paranoia input device for audio CD grabbing
- Apple ProRes decoder
- CELT in Ogg demuxing
- G.723.1 demuxer and decoder
- libmodplug support (--enable-libmodplug)
- VC-1 interlaced decoding
- libutvideo wrapper (--enable-libutvideo)
- aevalsrc audio source added
- Ut Video decoder
- Speex encoding via libspeex
- 4:2:2 H.264 decoding support
- 4:2:2 and 4:4:4 H.264 encoding with libx264
- Pulseaudio input device
- Prores encoder
- Video Decoder Acceleration (VDA) HWAccel module.
- replacement Indeo 3 decoder
- new ffmpeg option: -map_channel
- volume audio filter added
- earwax audio filter added
- libv4l2 support (--enable-libv4l2)
- TLS/SSL and HTTPS protocol support
- AVOptions API rewritten and documented
- most of CODEC_FLAG2_*, some CODEC_FLAG_* and many codec-specific fields in
  AVCodecContext deprecated. Codec private options should be used instead.
- Properly working defaults in libx264 wrapper, support for native presets.
- Encrypted OMA files support
- Discworld II BMV decoding support
- VBLE Decoder
- OS X Video Decoder Acceleration (VDA) support
- compact and csv output in ffprobe
- pan audio filter
- IFF Amiga Continuous Bitmap (ACBM) decoder
- ass filter
- CRI ADX audio format muxer and demuxer
- Playstation Portable PMP format demuxer
- Microsoft Windows ICO demuxer
- life source
- PCM format support in OMA demuxer
- CLJR encoder
- new option: -report
- Dxtory capture format decoder
- cellauto source
- Simple segmenting muxer
- Indeo 4 decoder
- SMJPEG demuxer


version 0.8:

- many many things we forgot because we rather write code than changelogs
- WebM support in Matroska de/muxer
- low overhead Ogg muxing
- MMS-TCP support
- VP8 de/encoding via libvpx
- Demuxer for On2's IVF format
- Pictor/PC Paint decoder
- HE-AAC v2 decoder
- HE-AAC v2 encoding with libaacplus
- libfaad2 wrapper removed
- DTS-ES extension (XCh) decoding support
- native VP8 decoder
- RTSP tunneling over HTTP
- RTP depacketization of SVQ3
- -strict inofficial replaced by -strict unofficial
- ffplay -exitonkeydown and -exitonmousedown options added
- native GSM / GSM MS decoder
- RTP depacketization of QDM2
- ANSI/ASCII art playback system
- Lego Mindstorms RSO de/muxer
- libavcore added (and subsequently removed)
- SubRip subtitle file muxer and demuxer
- Chinese AVS encoding via libxavs
- ffprobe -show_packets option added
- RTP packetization of Theora and Vorbis
- RTP depacketization of MP4A-LATM
- RTP packetization and depacketization of VP8
- hflip filter
- Apple HTTP Live Streaming demuxer
- a64 codec
- MMS-HTTP support
- G.722 ADPCM audio encoder/decoder
- R10k video decoder
- ocv_smooth filter
- frei0r wrapper filter
- change crop filter syntax to width:height:x:y
- make the crop filter accept parametric expressions
- make ffprobe accept AVFormatContext options
- yadif filter
- blackframe filter
- Demuxer for Leitch/Harris' VR native stream format (LXF)
- RTP depacketization of the X-QT QuickTime format
- SAP (Session Announcement Protocol, RFC 2974) muxer and demuxer
- cropdetect filter
- ffmpeg -crop* options removed
- transpose filter added
- ffmpeg -force_key_frames option added
- demuxer for receiving raw rtp:// URLs without an SDP description
- single stream LATM/LOAS decoder
- setpts filter added
- Win64 support for optimized x86 assembly functions
- MJPEG/AVI1 to JPEG/JFIF bitstream filter
- ASS subtitle encoder and decoder
- IEC 61937 encapsulation for E-AC-3, TrueHD, DTS-HD (for HDMI passthrough)
- overlay filter added
- rename aspect filter to setdar, and pixelaspect to setsar
- IEC 61937 demuxer
- Mobotix .mxg demuxer
- frei0r source added
- hqdn3d filter added
- RTP depacketization of QCELP
- FLAC parser added
- gradfun filter added
- AMR-WB decoder
- replace the ocv_smooth filter with a more generic ocv filter
- Windows Televison (WTV) demuxer
- FFmpeg metadata format muxer and demuxer
- SubRip (srt) subtitle encoder and decoder
- floating-point AC-3 encoder added
- Lagarith decoder
- ffmpeg -copytb option added
- IVF muxer added
- Wing Commander IV movies decoder added
- movie source added
- Bink version 'b' audio and video decoder
- Bitmap Brothers JV playback system
- Apple HTTP Live Streaming protocol handler
- sndio support for playback and record
- Linux framebuffer input device added
- Chronomaster DFA decoder
- DPX image encoder
- MicroDVD subtitle file muxer and demuxer
- Playstation Portable PMP format demuxer
- fieldorder video filter added
- AAC encoding via libvo-aacenc
- AMR-WB encoding via libvo-amrwbenc
- xWMA demuxer
- Mobotix MxPEG decoder
- VP8 frame-multithreading
- NEON optimizations for VP8
- Lots of deprecated API cruft removed
- fft and imdct optimizations for AVX (Sandy Bridge) processors
- showinfo filter added
- SMPTE 302M AES3 audio decoder
- Apple Core Audio Format muxer
- 9bit and 10bit per sample support in the H.264 decoder
- 9bit and 10bit FFV1 encoding / decoding
- split filter added
- select filter added
- sdl output device added
- libmpcodecs video filter support (3 times as many filters than before)
- mpeg2 aspect ratio dection fixed
- libxvid aspect pickiness fixed
- Frame multithreaded decoding
- E-AC-3 audio encoder
- ac3enc: add channel coupling support
- floating-point sample format support to the ac3, eac3, dca, aac, and vorbis decoders.
- H264/MPEG frame-level multi-threading
- All av_metadata_* functions renamed to av_dict_* and moved to libavutil
- 4:4:4 H.264 decoding support
- 10-bit H.264 optimizations for x86
- lut, lutrgb, and lutyuv filters added
- buffersink libavfilter sink added
- Bump libswscale for recently reported ABI break
- New J2K encoder (via OpenJPEG)


version 0.7:

- all the changes for 0.8, but keeping API/ABI compatibility with the 0.6 release


version 0.6:

- PB-frame decoding for H.263
- deprecated vhook subsystem removed
- deprecated old scaler removed
- VQF demuxer
- Alpha channel scaler
- PCX encoder
- RTP packetization of H.263
- RTP packetization of AMR
- RTP depacketization of Vorbis
- CorePNG decoding support
- Cook multichannel decoding support
- introduced avlanguage helpers in libavformat
- 8088flex TMV demuxer and decoder
- per-stream language-tags extraction in asfdec
- V210 decoder and encoder
- remaining GPL parts in AC-3 decoder converted to LGPL
- QCP demuxer
- SoX native format muxer and demuxer
- AMR-NB decoding/encoding, AMR-WB decoding via OpenCORE libraries
- DPX image decoder
- Electronic Arts Madcow decoder
- DivX (XSUB) subtitle encoder
- nonfree libamr support for AMR-NB/WB decoding/encoding removed
- experimental AAC encoder
- RTP depacketization of ASF and RTSP from WMS servers
- RTMP support in libavformat
- noX handling for OPT_BOOL X options
- Wave64 demuxer
- IEC-61937 compatible Muxer
- TwinVQ decoder
- Bluray (PGS) subtitle decoder
- LPCM support in MPEG-TS (HDMV RID as found on Blu-ray disks)
- WMA Pro decoder
- Core Audio Format demuxer
- Atrac1 decoder
- MD STUDIO audio demuxer
- RF64 support in WAV demuxer
- MPEG-4 Audio Lossless Coding (ALS) decoder
- -formats option split into -formats, -codecs, -bsfs, and -protocols
- IV8 demuxer
- CDG demuxer and decoder
- R210 decoder
- Auravision Aura 1 and 2 decoders
- Deluxe Paint Animation playback system
- SIPR decoder
- Adobe Filmstrip muxer and demuxer
- RTP depacketization of H.263
- Bink demuxer and audio/video decoders
- enable symbol versioning by default for linkers that support it
- IFF PBM/ILBM bitmap decoder
- concat protocol
- Indeo 5 decoder
- RTP depacketization of AMR
- WMA Voice decoder
- ffprobe tool
- AMR-NB decoder
- RTSP muxer
- HE-AAC v1 decoder
- Kega Game Video (KGV1) decoder
- VorbisComment writing for FLAC, Ogg FLAC and Ogg Speex files
- RTP depacketization of Theora
- HTTP Digest authentication
- RTMP/RTMPT/RTMPS/RTMPE/RTMPTE protocol support via librtmp
- Psygnosis YOP demuxer and video decoder
- spectral extension support in the E-AC-3 decoder
- unsharp video filter
- RTP hinting in the mov/3gp/mp4 muxer
- Dirac in Ogg demuxing
- seek to keyframes in Ogg
- 4:2:2 and 4:4:4 Theora decoding
- 35% faster VP3/Theora decoding
- faster AAC decoding
- faster H.264 decoding
- RealAudio 1.0 (14.4K) encoder


version 0.5:

- DV50 AKA DVCPRO50 encoder, decoder, muxer and demuxer
- TechSmith Camtasia (TSCC) video decoder
- IBM Ultimotion (ULTI) video decoder
- Sierra Online audio file demuxer and decoder
- Apple QuickDraw (qdrw) video decoder
- Creative ADPCM audio decoder (16 bits as well as 8 bits schemes)
- Electronic Arts Multimedia (WVE/UV2/etc.) file demuxer
- Miro VideoXL (VIXL) video decoder
- H.261 video encoder
- QPEG video decoder
- Nullsoft Video (NSV) file demuxer
- Shorten audio decoder
- LOCO video decoder
- Apple Lossless Audio Codec (ALAC) decoder
- Winnov WNV1 video decoder
- Autodesk Animator Studio Codec (AASC) decoder
- Indeo 2 video decoder
- Fraps FPS1 video decoder
- Snow video encoder/decoder
- Sonic audio encoder/decoder
- Vorbis audio decoder
- Macromedia ADPCM decoder
- Duck TrueMotion 2 video decoder
- support for decoding FLX and DTA extensions in FLIC files
- H.264 custom quantization matrices support
- ffserver fixed, it should now be usable again
- QDM2 audio decoder
- Real Cooker audio decoder
- TrueSpeech audio decoder
- WMA2 audio decoder fixed, now all files should play correctly
- RealAudio 14.4 and 28.8 decoders fixed
- JPEG-LS decoder
- build system improvements
- tabs and trailing whitespace removed from the codebase
- CamStudio video decoder
- AIFF/AIFF-C audio format, encoding and decoding
- ADTS AAC file reading and writing
- Creative VOC file reading and writing
- American Laser Games multimedia (*.mm) playback system
- Zip Motion Blocks Video decoder
- improved Theora/VP3 decoder
- True Audio (TTA) decoder
- AVS demuxer and video decoder
- JPEG-LS encoder
- Smacker demuxer and decoder
- NuppelVideo/MythTV demuxer and RTjpeg decoder
- KMVC decoder
- MPEG-2 intra VLC support
- MPEG-2 4:2:2 encoder
- Flash Screen Video decoder
- GXF demuxer
- Chinese AVS decoder
- GXF muxer
- MXF demuxer
- VC-1/WMV3/WMV9 video decoder
- MacIntel support
- AVISynth support
- VMware video decoder
- VP5 video decoder
- VP6 video decoder
- WavPack lossless audio decoder
- Targa (.TGA) picture decoder
- Vorbis audio encoder
- Delphine Software .cin demuxer/audio and video decoder
- Tiertex .seq demuxer/video decoder
- MTV demuxer
- TIFF picture encoder and decoder
- GIF picture decoder
- Intel Music Coder decoder
- Zip Motion Blocks Video encoder
- Musepack decoder
- Flash Screen Video encoder
- Theora encoding via libtheora
- BMP encoder
- WMA encoder
- GSM-MS encoder and decoder
- DCA decoder
- DXA demuxer and decoder
- DNxHD decoder
- Gamecube movie (.THP) playback system
- Blackfin optimizations
- Interplay C93 demuxer and video decoder
- Bethsoft VID demuxer and video decoder
- CRYO APC demuxer
- Atrac3 decoder
- V.Flash PTX decoder
- RoQ muxer, RoQ audio encoder
- Renderware TXD demuxer and decoder
- extern C declarations for C++ removed from headers
- sws_flags command line option
- codebook generator
- RoQ video encoder
- QTRLE encoder
- OS/2 support removed and restored again
- AC-3 decoder
- NUT muxer
- additional SPARC (VIS) optimizations
- Matroska muxer
- slice-based parallel H.264 decoding
- Monkey's Audio demuxer and decoder
- AMV audio and video decoder
- DNxHD encoder
- H.264 PAFF decoding
- Nellymoser ASAO decoder
- Beam Software SIFF demuxer and decoder
- libvorbis Vorbis decoding removed in favor of native decoder
- IntraX8 (J-Frame) subdecoder for WMV2 and VC-1
- Ogg (Theora, Vorbis and FLAC) muxer
- The "device" muxers and demuxers are now in a new libavdevice library
- PC Paintbrush PCX decoder
- Sun Rasterfile decoder
- TechnoTrend PVA demuxer
- Linux Media Labs MPEG-4 (LMLM4) demuxer
- AVM2 (Flash 9) SWF muxer
- QT variant of IMA ADPCM encoder
- VFW grabber
- iPod/iPhone compatible mp4 muxer
- Mimic decoder
- MSN TCP Webcam stream demuxer
- RL2 demuxer / decoder
- IFF demuxer
- 8SVX audio decoder
- non-recursive Makefiles
- BFI demuxer
- MAXIS EA XA (.xa) demuxer / decoder
- BFI video decoder
- OMA demuxer
- MLP/TrueHD decoder
- Electronic Arts CMV decoder
- Motion Pixels Video decoder
- Motion Pixels MVI demuxer
- removed animated GIF decoder/demuxer
- D-Cinema audio muxer
- Electronic Arts TGV decoder
- Apple Lossless Audio Codec (ALAC) encoder
- AAC decoder
- floating point PCM encoder/decoder
- MXF muxer
- DV100 AKA DVCPRO HD decoder and demuxer
- E-AC-3 support added to AC-3 decoder
- Nellymoser ASAO encoder
- ASS and SSA demuxer and muxer
- liba52 wrapper removed
- SVQ3 watermark decoding support
- Speex decoding via libspeex
- Electronic Arts TGQ decoder
- RV40 decoder
- QCELP / PureVoice decoder
- RV30 decoder
- hybrid WavPack support
- R3D REDCODE demuxer
- ALSA support for playback and record
- Electronic Arts TQI decoder
- OpenJPEG based JPEG 2000 decoder
- NC (NC4600) camera file demuxer
- Gopher client support
- MXF D-10 muxer
- generic metadata API
- flash ScreenVideo2 encoder


version 0.4.9-pre1:

- DV encoder, DV muxer
- Microsoft RLE video decoder
- Microsoft Video-1 decoder
- Apple Animation (RLE) decoder
- Apple Graphics (SMC) decoder
- Apple Video (RPZA) decoder
- Cinepak decoder
- Sega FILM (CPK) file demuxer
- Westwood multimedia support (VQA & AUD files)
- Id Quake II CIN playback support
- 8BPS video decoder
- FLIC playback support
- RealVideo 2.0 (RV20) decoder
- Duck TrueMotion v1 (DUCK) video decoder
- Sierra VMD demuxer and video decoder
- MSZH and ZLIB decoder support
- SVQ1 video encoder
- AMR-WB support
- PPC optimizations
- rate distortion optimal cbp support
- rate distorted optimal ac prediction for MPEG-4
- rate distorted optimal lambda->qp support
- AAC encoding with libfaac
- Sunplus JPEG codec (SP5X) support
- use Lagrange multipler instead of QP for ratecontrol
- Theora/VP3 decoding support
- XA and ADX ADPCM codecs
- export MPEG-2 active display area / pan scan
- Add support for configuring with IBM XLC
- floating point AAN DCT
- initial support for zygo video (not complete)
- RGB ffv1 support
- new audio/video parser API
- av_log() system
- av_read_frame() and av_seek_frame() support
- missing last frame fixes
- seek by mouse in ffplay
- noise reduction of DCT coefficients
- H.263 OBMC & 4MV support
- H.263 alternative inter vlc support
- H.263 loop filter
- H.263 slice structured mode
- interlaced DCT support for MPEG-2 encoding
- stuffing to stay above min_bitrate
- MB type & QP visualization
- frame stepping for ffplay
- interlaced motion estimation
- alternate scantable support
- SVCD scan offset support
- closed GOP support
- SSE2 FDCT
- quantizer noise shaping
- G.726 ADPCM audio codec
- MS ADPCM encoding
- multithreaded/SMP motion estimation
- multithreaded/SMP encoding for MPEG-1/MPEG-2/MPEG-4/H.263
- multithreaded/SMP decoding for MPEG-2
- FLAC decoder
- Metrowerks CodeWarrior suppport
- H.263+ custom pcf support
- nicer output for 'ffmpeg -formats'
- Matroska demuxer
- SGI image format, encoding and decoding
- H.264 loop filter support
- H.264 CABAC support
- nicer looking arrows for the motion vector visualization
- improved VCD support
- audio timestamp drift compensation
- MPEG-2 YUV 422/444 support
- polyphase kaiser windowed sinc and blackman nuttall windowed sinc audio resample
- better image scaling
- H.261 support
- correctly interleave packets during encoding
- VIS optimized motion compensation
- intra_dc_precision>0 encoding support
- support reuse of motion vectors/MB types/field select values of the source video
- more accurate deblock filter
- padding support
- many optimizations and bugfixes
- FunCom ISS audio file demuxer and according ADPCM decoding


version 0.4.8:

- MPEG-2 video encoding (Michael)
- Id RoQ playback subsystem (Mike Melanson and Tim Ferguson)
- Wing Commander III Movie (.mve) file playback subsystem (Mike Melanson
  and Mario Brito)
- Xan DPCM audio decoder (Mario Brito)
- Interplay MVE playback subsystem (Mike Melanson)
- Duck DK3 and DK4 ADPCM audio decoders (Mike Melanson)


version 0.4.7:

- RealAudio 1.0 (14_4) and 2.0 (28_8) native decoders. Author unknown, code from mplayerhq
  (originally from public domain player for Amiga at http://www.honeypot.net/audio)
- current version now also compiles with older GCC (Fabrice)
- 4X multimedia playback system including 4xm file demuxer (Mike
  Melanson), and 4X video and audio codecs (Michael)
- Creative YUV (CYUV) decoder (Mike Melanson)
- FFV1 codec (our very simple lossless intra only codec, compresses much better
  than HuffYUV) (Michael)
- ASV1 (Asus), H.264, Intel indeo3 codecs have been added (various)
- tiny PNG encoder and decoder, tiny GIF decoder, PAM decoder (PPM with
  alpha support), JPEG YUV colorspace support. (Fabrice Bellard)
- ffplay has been replaced with a newer version which uses SDL (optionally)
  for multiplatform support (Fabrice)
- Sorenson Version 3 codec (SVQ3) support has been added (decoding only) - donated
  by anonymous
- AMR format has been added (Johannes Carlsson)
- 3GP support has been added (Johannes Carlsson)
- VP3 codec has been added (Mike Melanson)
- more MPEG-1/2 fixes
- better multiplatform support, MS Visual Studio fixes (various)
- AltiVec optimizations (Magnus Damn and others)
- SH4 processor support has been added (BERO)
- new public interfaces (avcodec_get_pix_fmt) (Roman Shaposhnick)
- VOB streaming support (Brian Foley)
- better MP3 autodetection (Andriy Rysin)
- qpel encoding (Michael)
- 4mv+b frames encoding finally fixed (Michael)
- chroma ME (Michael)
- 5 comparison functions for ME (Michael)
- B-frame encoding speedup (Michael)
- WMV2 codec (unfinished - Michael)
- user specified diamond size for EPZS (Michael)
- Playstation STR playback subsystem, still experimental (Mike and Michael)
- ASV2 codec (Michael)
- CLJR decoder (Alex)

.. And lots more new enhancements and fixes.


version 0.4.6:

- completely new integer only MPEG audio layer 1/2/3 decoder rewritten
  from scratch
- Recoded DCT and motion vector search with gcc (no longer depends on nasm)
- fix quantization bug in AC3 encoder
- added PCM codecs and format. Corrected WAV/AVI/ASF PCM issues
- added prototype ffplay program
- added GOB header parsing on H.263/H.263+ decoder (Juanjo)
- bug fix on MCBPC tables of H.263 (Juanjo)
- bug fix on DC coefficients of H.263 (Juanjo)
- added Advanced Prediction Mode on H.263/H.263+ decoder (Juanjo)
- now we can decode H.263 streams found in QuickTime files (Juanjo)
- now we can decode H.263 streams found in VIVO v1 files(Juanjo)
- preliminary RTP "friendly" mode for H.263/H.263+ coding. (Juanjo)
- added GOB header for H.263/H.263+ coding on RTP mode (Juanjo)
- now H.263 picture size is returned on the first decoded frame (Juanjo)
- added first regression tests
- added MPEG-2 TS demuxer
- new demux API for libav
- more accurate and faster IDCT (Michael)
- faster and entropy-controlled motion search (Michael)
- two pass video encoding (Michael)
- new video rate control (Michael)
- added MSMPEG4V1, MSMPEGV2 and WMV1 support (Michael)
- great performance improvement of video encoders and decoders (Michael)
- new and faster bit readers and vlc parsers (Michael)
- high quality encoding mode: tries all macroblock/VLC types (Michael)
- added DV video decoder
- preliminary RTP/RTSP support in ffserver and libavformat
- H.263+ AIC decoding/encoding support (Juanjo)
- VCD MPEG-PS mode (Juanjo)
- PSNR stuff (Juanjo)
- simple stats output (Juanjo)
- 16-bit and 15-bit RGB/BGR/GBR support (Bisqwit)


version 0.4.5:

- some header fixes (Zdenek Kabelac <kabi at informatics.muni.cz>)
- many MMX optimizations (Nick Kurshev <nickols_k at mail.ru>)
- added configure system (actually a small shell script)
- added MPEG audio layer 1/2/3 decoding using LGPL'ed mpglib by
  Michael Hipp (temporary solution - waiting for integer only
  decoder)
- fixed VIDIOCSYNC interrupt
- added Intel H.263 decoding support ('I263' AVI fourCC)
- added Real Video 1.0 decoding (needs further testing)
- simplified image formats again. Added PGM format (=grey
  pgm). Renamed old PGM to PGMYUV.
- fixed msmpeg4 slice issues (tell me if you still find problems)
- fixed OpenDivX bugs with newer versions (added VOL header decoding)
- added support for MPlayer interface
- added macroblock skip optimization
- added MJPEG decoder
- added mmx/mmxext IDCT from libmpeg2
- added pgmyuvpipe, ppm, and ppm_pipe formats (original patch by Celer
  <celer at shell.scrypt.net>)
- added pixel format conversion layer (e.g. for MJPEG or PPM)
- added deinterlacing option
- MPEG-1/2 fixes
- MPEG-4 vol header fixes (Jonathan Marsden <snmjbm at pacbell.net>)
- ARM optimizations (Lionel Ulmer <lionel.ulmer at free.fr>).
- Windows porting of file converter
- added MJPEG raw format (input/output)
- added JPEG image format support (input/output)


version 0.4.4:

- fixed some std header definitions (Bjorn Lindgren
  <bjorn.e.lindgren at telia.com>).
- added MPEG demuxer (MPEG-1 and 2 compatible).
- added ASF demuxer
- added prototype RM demuxer
- added AC3 decoding (done with libac3 by Aaron Holtzman)
- added decoding codec parameter guessing (.e.g. for MPEG, because the
  header does not include them)
- fixed header generation in MPEG-1, AVI and ASF muxer: wmplayer can now
  play them (only tested video)
- fixed H.263 white bug
- fixed phase rounding in img resample filter
- add MMX code for polyphase img resample filter
- added CPU autodetection
- added generic title/author/copyright/comment string handling (ASF and RM
  use them)
- added SWF demux to extract MP3 track (not usable yet because no MP3
  decoder)
- added fractional frame rate support
- codecs are no longer searched by read_header() (should fix ffserver
  segfault)


version 0.4.3:

- BGR24 patch (initial patch by Jeroen Vreeken <pe1rxq at amsat.org>)
- fixed raw yuv output
- added motion rounding support in MPEG-4
- fixed motion bug rounding in MSMPEG4
- added B-frame handling in video core
- added full MPEG-1 decoding support
- added partial (frame only) MPEG-2 support
- changed the FOURCC code for H.263 to "U263" to be able to see the
  +AVI/H.263 file with the UB Video H.263+ decoder. MPlayer works with
  this +codec ;) (JuanJo).
- Halfpel motion estimation after MB type selection (JuanJo)
- added pgm and .Y.U.V output format
- suppressed 'img:' protocol. Simply use: /tmp/test%d.[pgm|Y] as input or
  output.
- added pgmpipe I/O format (original patch from Martin Aumueller
  <lists at reserv.at>, but changed completely since we use a format
  instead of a protocol)


version 0.4.2:

- added H.263/MPEG-4/MSMPEG4 decoding support. MPEG-4 decoding support
  (for OpenDivX) is almost complete: 8x8 MVs and rounding are
  missing. MSMPEG4 support is complete.
- added prototype MPEG-1 decoder. Only I- and P-frames handled yet (it
  can decode ffmpeg MPEGs :-)).
- added libavcodec API documentation (see apiexample.c).
- fixed image polyphase bug (the bottom of some images could be
  greenish)
- added support for non clipped motion vectors (decoding only)
  and image sizes non-multiple of 16
- added support for AC prediction (decoding only)
- added file overwrite confirmation (can be disabled with -y)
- added custom size picture to H.263 using H.263+ (Juanjo)


version 0.4.1:

- added MSMPEG4 (aka DivX) compatible encoder. Changed default codec
  of AVI and ASF to DIV3.
- added -me option to set motion estimation method
  (default=log). suppressed redundant -hq option.
- added options -acodec and -vcodec to force a given codec (useful for
  AVI for example)
- fixed -an option
- improved dct_quantize speed
- factorized some motion estimation code


version 0.4.0:

- removing grab code from ffserver and moved it to ffmpeg. Added
  multistream support to ffmpeg.
- added timeshifting support for live feeds (option ?date=xxx in the
  URL)
- added high quality image resize code with polyphase filter (need
  mmx/see optimization). Enable multiple image size support in ffserver.
- added multi live feed support in ffserver
- suppressed master feature from ffserver (it should be done with an
  external program which opens the .ffm url and writes it to another
  ffserver)
- added preliminary support for video stream parsing (WAV and AVI half
  done). Added proper support for audio/video file conversion in
  ffmpeg.
- added preliminary support for video file sending from ffserver
- redesigning I/O subsystem: now using URL based input and output
  (see avio.h)
- added WAV format support
- added "tty user interface" to ffmpeg to stop grabbing gracefully
- added MMX/SSE optimizations to SAD (Sums of Absolutes Differences)
  (Juan J. Sierralta P. a.k.a. "Juanjo" <juanjo at atmlab.utfsm.cl>)
- added MMX DCT from mpeg2_movie 1.5 (Juanjo)
- added new motion estimation algorithms, log and phods (Juanjo)
- changed directories: libav for format handling, libavcodec for
  codecs


version 0.3.4:

- added stereo in MPEG audio encoder


version 0.3.3:

- added 'high quality' mode which use motion vectors. It can be used in
  real time at low resolution.
- fixed rounding problems which caused quality problems at high
  bitrates and large GOP size


version 0.3.2: small fixes

- ASF fixes
- put_seek bug fix


version 0.3.1: added avi/divx support

- added AVI support
- added MPEG-4 codec compatible with OpenDivX. It is based on the H.263 codec
- added sound for flash format (not tested)


version 0.3: initial public release<|MERGE_RESOLUTION|>--- conflicted
+++ resolved
@@ -1,10 +1,7 @@
 Entries are sorted chronologically from oldest to youngest within each release,
 releases are sorted from youngest to oldest.
 
-<<<<<<< HEAD
 version <next>:
-=======
-version 9.8:
 - indeo: Check for reference when inheriting motion vectors
 - indeo: Properly forward the error codes
 - mjpeg: Check the unescaped size for overflows
@@ -16,9 +13,6 @@
 - lavc: Move put_bits_left in put_bits.h
 - 4xm: Do not overread the source buffer in decode_p_block
 - 4xm: Check bitstream_size boundary before using it
-
-version 9.7:
->>>>>>> c8fb5d0f
 
 Most of the following fixes resulted from test samples that the Google
 Security Team has kindly made available to us:
