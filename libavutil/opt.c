--- conflicted
+++ resolved
@@ -1559,7 +1559,6 @@
     return NULL;
 }
 
-<<<<<<< HEAD
 void *av_opt_ptr(const AVClass *class, void *obj, const char *name)
 {
     const AVOption *opt= av_opt_find2(&class, name, NULL, 0, AV_OPT_SEARCH_FAKE_OBJ, NULL);
@@ -1576,18 +1575,10 @@
     case AV_OPT_TYPE_FLAGS:     return sizeof(int);
     case AV_OPT_TYPE_DURATION:
     case AV_OPT_TYPE_CHANNEL_LAYOUT:
-=======
-static int opt_size(enum AVOptionType type)
-{
-    switch(type) {
-    case AV_OPT_TYPE_INT:
-    case AV_OPT_TYPE_FLAGS:     return sizeof(int);
->>>>>>> 564b4591
     case AV_OPT_TYPE_INT64:     return sizeof(int64_t);
     case AV_OPT_TYPE_DOUBLE:    return sizeof(double);
     case AV_OPT_TYPE_FLOAT:     return sizeof(float);
     case AV_OPT_TYPE_STRING:    return sizeof(uint8_t*);
-<<<<<<< HEAD
     case AV_OPT_TYPE_VIDEO_RATE:
     case AV_OPT_TYPE_RATIONAL:  return sizeof(AVRational);
     case AV_OPT_TYPE_BINARY:    return sizeof(uint8_t*) + sizeof(int);
@@ -1596,13 +1587,7 @@
     case AV_OPT_TYPE_SAMPLE_FMT:return sizeof(enum AVSampleFormat);
     case AV_OPT_TYPE_COLOR:     return 4;
     }
-    return 0;
-=======
-    case AV_OPT_TYPE_RATIONAL:  return sizeof(AVRational);
-    case AV_OPT_TYPE_BINARY:    return sizeof(uint8_t*) + sizeof(int);
-    }
     return AVERROR(EINVAL);
->>>>>>> 564b4591
 }
 
 int av_opt_copy(void *dst, const void *src)
@@ -1612,17 +1597,10 @@
     int ret = 0;
 
     if (!src)
-<<<<<<< HEAD
-        return 0;
-
-    c = *(AVClass**)src;
-    if (*(AVClass**)dst && c != *(AVClass**)dst)
-=======
         return AVERROR(EINVAL);
 
     c = *(AVClass**)src;
     if (!c || c != *(AVClass**)dst)
->>>>>>> 564b4591
         return AVERROR(EINVAL);
 
     while ((o = av_opt_next(src, o))) {
@@ -1632,40 +1610,23 @@
         uint8_t **field_src8 = (uint8_t**)field_src;
 
         if (o->type == AV_OPT_TYPE_STRING) {
-<<<<<<< HEAD
             if (*field_dst8 != *field_src8)
                 av_freep(field_dst8);
             *field_dst8 = av_strdup(*field_src8);
-=======
-            set_string(dst, o, *field_src8, field_dst8);
->>>>>>> 564b4591
             if (*field_src8 && !*field_dst8)
                 ret = AVERROR(ENOMEM);
         } else if (o->type == AV_OPT_TYPE_BINARY) {
             int len = *(int*)(field_src8 + 1);
             if (*field_dst8 != *field_src8)
                 av_freep(field_dst8);
-<<<<<<< HEAD
             *field_dst8 = av_memdup(*field_src8, len);
             if (len && !*field_dst8) {
                 ret = AVERROR(ENOMEM);
                 len = 0;
-=======
-            if (len) {
-                *field_dst8 = av_malloc(len);
-                if (!*field_dst8) {
-                    ret = AVERROR(ENOMEM);
-                    len = 0;
-                }
-                memcpy(*field_dst8, *field_src8, len);
-            } else {
-                *field_dst8 = NULL;
->>>>>>> 564b4591
             }
             *(int*)(field_dst8 + 1) = len;
         } else if (o->type == AV_OPT_TYPE_CONST) {
             // do nothing
-<<<<<<< HEAD
         } else if (o->type == AV_OPT_TYPE_DICT) {
             AVDictionary **sdict = (AVDictionary **) field_src;
             AVDictionary **ddict = (AVDictionary **) field_dst;
@@ -1676,21 +1637,16 @@
             if (av_dict_count(*sdict) != av_dict_count(*ddict))
                 ret = AVERROR(ENOMEM);
         } else {
-            memcpy(field_dst, field_src, opt_size(o->type));
-=======
-        } else {
             int size = opt_size(o->type);
             if (size < 0)
                 ret = size;
             else
                 memcpy(field_dst, field_src, size);
->>>>>>> 564b4591
         }
     }
     return ret;
 }
 
-<<<<<<< HEAD
 int av_opt_query_ranges(AVOptionRanges **ranges_arg, void *obj, const char *key, int flags)
 {
     int ret;
@@ -1957,8 +1913,6 @@
     return 0;
 }
 
-=======
->>>>>>> 564b4591
 #ifdef TEST
 
 typedef struct TestContext
